--- conflicted
+++ resolved
@@ -38,7 +38,7 @@
     val storagePath = Paths.get(sliceboxConfig.getString("storage"))
     if (!Files.exists(storagePath))
       Files.createDirectories(storagePath)
-    if (!Files.isDirectory(storage))
+    if (!Files.isDirectory(storagePath))
       throw new IllegalArgumentException("Storage directory is not a directory.")
     storagePath
   }
@@ -101,41 +101,21 @@
               complete("Now watching directory " + path)
           }
         }
-<<<<<<< HEAD
-      } ~ delete {
-        entity(as[UnWatchDirectory]) { directory =>
-          onSuccess(dicomService.ask(directory)) {
-            case DirectoryUnwatched(path) =>
-              complete("Stopped watching directory " + path)
+      } ~ path(LongNumber) { watchDirectoryId =>
+        pathEnd {
+          delete {
+            onSuccess(dicomService.ask(UnWatchDirectory(watchDirectoryId))) {
+              case DirectoryUnwatched(path) =>
+                complete("Stopped watching directory " + path)
+            }
           }
         }
       } ~ get {
         path("list") {
           onSuccess(dicomService.ask(GetWatchedDirectories)) {
             case WatchedDirectories(list) =>
-              complete(list.map(_.toString))
-          }
-=======
-      } ~ path(LongNumber) { watchDirectoryId =>
-        pathEnd {
-          delete { ctx =>
-            actorRefFactory.actorOf(Props(new PerRequest(ctx, dispatchActor, UnWatchDirectory(watchDirectoryId)) {
-              def handleResponse = {
-                case DirectoryUnwatched(path) =>
-                  complete(OK, "Stopped watching directory " + path)
-              }
-            }))
-          }
-        }
-      } ~ get {
-        path("list") { ctx =>
-          actorRefFactory.actorOf(Props(new PerRequest(ctx, dispatchActor, GetWatchedDirectories) {
-            def handleResponse = {
-              case WatchedDirectories(list) =>
-                complete(OK, list)
-            }
-          }))
->>>>>>> 280aacd0
+              complete(list)
+          }
         }
       }
     }
