package se.vgregion.dicom.directory

import java.nio.file.FileSystems
import java.nio.file.Files
import java.nio.file.Path
import java.nio.file.Paths
import scala.language.postfixOps
import akka.actor.Actor
import akka.actor.PoisonPill
import akka.actor.Props
import akka.event.Logging
import akka.event.LoggingReceive
import se.vgregion.app.DbProps
import se.vgregion.dicom.DicomDispatchActor
import se.vgregion.dicom.DicomProtocol._
import akka.actor.Status.Failure

class DirectoryWatchServiceActor(dbProps: DbProps, storage: Path) extends Actor {
  val log = Logging(context.system, this)

  val db = dbProps.db
  val dao = new DirectoryWatchDAO(dbProps.driver)

  setupDb()
  setupWatches()

  def receive = LoggingReceive {

    case msg: DirectoryRequest => msg match {

      case WatchDirectory(pathString) =>
        val path = Paths.get(pathString)
        val id = pathToId(path)
        context.child(id) match {
          case Some(actor) =>
            
            sender ! DirectoryWatched(path)
         
          case None =>
            
            if (!Files.isDirectory(path)) {

              sender ! Failure(new IllegalArgumentException("Could not create directory watch: Not a directory: " + pathString))

            } else if (Files.isSameFile(path, storage)) {
              
              sender ! Failure(new IllegalArgumentException("The storage directory may not be watched."))              
              
            } else {

              addDirectory(path)

              context.actorOf(DirectoryWatchActor.props(pathString), id)

              sender ! DirectoryWatched(path)
            }
        }

<<<<<<< HEAD
      case UnWatchDirectory(pathString) =>
        val path = Paths.get(pathString)
        val id = pathToId(path)
        context.child(id) match {
          case Some(ref) =>

            removeDirectory(path)

            ref ! PoisonPill

            sender ! DirectoryUnwatched(path)

          case None =>
            sender ! DirectoryUnwatched(path)
=======
      case UnWatchDirectory(watchDirectoryId) =>
        db.withSession { implicit session =>
          dao.getById(watchDirectoryId) } match {
            case Some(watchDirectory) =>
              val path = Paths.get(watchDirectory.path)
              removeDirectory(path)
              
              val id = pathToId(path)
              context.child(id) match {
                case Some(ref) =>
                  try {
                    ref ! PoisonPill
      
                    sender ! DirectoryUnwatched(watchDirectoryId)
      
                  } catch {
                    case e: Exception => sender ! ServerError("Could not remove directory watch: " + e.getMessage)
                  }
                case None =>
                  sender ! DirectoryUnwatched(watchDirectoryId)
              }
              
            case None =>
              sender ! DirectoryUnwatched(watchDirectoryId)
>>>>>>> 280aacd0
        }
        
      case GetWatchedDirectories =>
        val directories = getDirectories()
        sender ! WatchedDirectories(directories)

    }

  }

  def pathToId(path: Path) =
    path.toAbsolutePath().toString
      .replace(" ", "_") // Spaces are not allowed in actor ids
      .replace("-", "--") // Replace '-' in directory names to avoid conflict with directory separator in next replace below
      .replace(FileSystems.getDefault.getSeparator, "-")

  def setupDb() =
    db.withSession { implicit session =>
      dao.create
    }

  def setupWatches() =
    db.withTransaction { implicit session =>
      val watchPaths = dao.list
      watchPaths foreach (watchedDirectory => context.actorOf(DirectoryWatchActor.props(watchedDirectory.path), pathToId(Paths.get(watchedDirectory.path))))
    }

  def addDirectory(path: Path) =
    db.withSession { implicit session =>
      dao.insert(path)
    }

  def removeDirectory(path: Path) =
    db.withSession { implicit session =>
      dao.remove(path)
    }

  def getDirectories() =
    db.withSession { implicit session =>
      dao.list
    }

}

object DirectoryWatchServiceActor {
  def props(dbProps: DbProps, storage: Path): Props = Props(new DirectoryWatchServiceActor(dbProps, storage))
}<|MERGE_RESOLUTION|>--- conflicted
+++ resolved
@@ -48,6 +48,8 @@
               
             } else {
 
+              println(s"Started watching directory $path")
+              
               addDirectory(path)
 
               context.actorOf(DirectoryWatchActor.props(pathString), id)
@@ -56,47 +58,26 @@
             }
         }
 
-<<<<<<< HEAD
-      case UnWatchDirectory(pathString) =>
-        val path = Paths.get(pathString)
-        val id = pathToId(path)
-        context.child(id) match {
-          case Some(ref) =>
-
+      case UnWatchDirectory(watchDirectoryId) =>
+        db.withSession { implicit session =>
+          dao.getById(watchDirectoryId)
+        } match {
+          case Some(watchDirectory) =>
+            val path = Paths.get(watchDirectory.path)
             removeDirectory(path)
 
-            ref ! PoisonPill
+            val id = pathToId(path)
+            context.child(id) match {
+              case Some(ref) =>
+                ref ! PoisonPill
 
-            sender ! DirectoryUnwatched(path)
+                sender ! DirectoryUnwatched(watchDirectoryId)
+              case None =>
+                sender ! DirectoryUnwatched(watchDirectoryId)
+            }
 
           case None =>
-            sender ! DirectoryUnwatched(path)
-=======
-      case UnWatchDirectory(watchDirectoryId) =>
-        db.withSession { implicit session =>
-          dao.getById(watchDirectoryId) } match {
-            case Some(watchDirectory) =>
-              val path = Paths.get(watchDirectory.path)
-              removeDirectory(path)
-              
-              val id = pathToId(path)
-              context.child(id) match {
-                case Some(ref) =>
-                  try {
-                    ref ! PoisonPill
-      
-                    sender ! DirectoryUnwatched(watchDirectoryId)
-      
-                  } catch {
-                    case e: Exception => sender ! ServerError("Could not remove directory watch: " + e.getMessage)
-                  }
-                case None =>
-                  sender ! DirectoryUnwatched(watchDirectoryId)
-              }
-              
-            case None =>
-              sender ! DirectoryUnwatched(watchDirectoryId)
->>>>>>> 280aacd0
+            sender ! DirectoryUnwatched(watchDirectoryId)
         }
         
       case GetWatchedDirectories =>
