package se.vgregion.dicom

import java.nio.file.Path
import org.dcm4che3.data.Attributes
import DicomHierarchy._

object DicomProtocol {

  // domain objects
  
  case class ScpData(name: String, aeTitle: String, port: Int) 

  case class FileName(value: String)

<<<<<<< HEAD
  case class ImageFile(image: Image, fileName: FileName)
=======
  case class ImageFile(image: Image, fileName: FileName, owner: Owner)
  
  case class WatchedDirectory(id: Long, path: String)
>>>>>>> 280aacd0


  // messages

    
  sealed trait DirectoryRequest
  
  case class WatchDirectory(pathString: String) extends DirectoryRequest

  case class UnWatchDirectory(id: Long) extends DirectoryRequest

  case object GetWatchedDirectories extends DirectoryRequest
    
  case class WatchedDirectories(names: Seq[WatchedDirectory])

  
  
  sealed trait ScpRequest
  
  case class AddScp(scpData: ScpData) extends ScpRequest

  case class RemoveScp(scpData: ScpData) extends ScpRequest 

  case object GetScpDataCollection extends ScpRequest 

  case class ScpDataCollection(scpDataCollection: Seq[ScpData]) 


  sealed trait MetaDataQuery
  
  case object GetAllImages extends MetaDataQuery

  case object GetPatients extends MetaDataQuery

  case class GetStudies(patient: Patient) extends MetaDataQuery

  case class GetSeries(study: Study) extends MetaDataQuery

  case class GetImages(series: Series) extends MetaDataQuery

  
  sealed trait MetaDataUpdate
  
  case class DeleteImage(image: Image) extends MetaDataUpdate

  case class DeleteSeries(series: Series) extends MetaDataUpdate

  case class DeleteStudy(study: Study) extends MetaDataUpdate

  case class DeletePatient(patient: Patient) extends MetaDataUpdate
  
  
  case object GetAllImageFiles

  case class GetImageFiles(image: Image)

  case class AddDataset(dataset: Attributes)

  // ***to API***

  case class Patients(patients: Seq[Patient]) 

  case class Studies(studies: Seq[Study]) 

  case class SeriesCollection(series: Seq[Series]) 

  case class Images(images: Seq[Image]) 

  case class ImagesDeleted(images: Seq[Image])

  case class ImageAdded(image: Image)

  case class DirectoryWatched(path: Path)

  case class DirectoryUnwatched(id: Long)

  case class ScpAdded(scpData: ScpData)

  case class ScpRemoved(scpData: ScpData)


  // ***from scp***

  case class DatasetReceivedByScp(dataset: Attributes)

  // ***from direcory watch***

  case class FileAddedToWatchedDirectory(filePath: Path)

  // ***to storage***

  case class DatasetReceived(dataset: Attributes)
  
  // ***from storage***

  case class ImageFiles(imageFiles: Seq[ImageFile])
  
  case class DatasetAdded(imageFile: ImageFile)

  case class ImageFilesDeleted(imageFiles: Seq[ImageFile])

}<|MERGE_RESOLUTION|>--- conflicted
+++ resolved
@@ -12,13 +12,9 @@
 
   case class FileName(value: String)
 
-<<<<<<< HEAD
   case class ImageFile(image: Image, fileName: FileName)
-=======
-  case class ImageFile(image: Image, fileName: FileName, owner: Owner)
   
   case class WatchedDirectory(id: Long, path: String)
->>>>>>> 280aacd0
 
 
   // messages
