/*
 * Copyright 2014 Lars Edenbrandt
 *
 * Licensed under the Apache License, Version 2.0 (the "License");
 * you may not use this file except in compliance with the License.
 * You may obtain a copy of the License at
 *
 *     http://www.apache.org/licenses/LICENSE-2.0
 *
 * Unless required by applicable law or agreed to in writing, software
 * distributed under the License is distributed on an "AS IS" BASIS,
 * WITHOUT WARRANTIES OR CONDITIONS OF ANY KIND, either express or implied.
 * See the License for the specific language governing permissions and
 * limitations under the License.
 */

package se.nimsa.sbx.dicom.streams

import java.awt.RenderingHints
import java.awt.image.BufferedImage
import java.io.ByteArrayOutputStream

import akka.actor.Cancellable
import akka.stream.scaladsl.{Broadcast, Flow, GraphDSL, Sink, StreamConverters, Source => StreamSource}
import akka.stream.{Materializer, SinkShape}
import akka.util.ByteString
import akka.{Done, NotUsed}
import javax.imageio.ImageIO
import org.dcm4che3.imageio.plugins.dcm.DicomImageReadParam
import se.nimsa.dicom.data.DicomParts._
import se.nimsa.dicom.data.Elements._
import se.nimsa.dicom.data.TagPath.TagPathTag
<<<<<<< HEAD
import se.nimsa.dicom.data.{PatientName => _, _}
=======
import se.nimsa.dicom.data.{DicomParsing, Elements, Dictionary, _}
>>>>>>> ed76aa55
import se.nimsa.dicom.streams.CollectFlow._
import se.nimsa.dicom.streams.DicomFlows._
import se.nimsa.dicom.streams.ElementFlows._
import se.nimsa.dicom.streams.ElementSink.elementSink
import se.nimsa.dicom.streams.ModifyFlow._
import se.nimsa.dicom.streams.{DicomStreamException, ParseFlow}
import se.nimsa.sbx.anonymization.AnonymizationProtocol._
import se.nimsa.sbx.app.GeneralProtocol.{Source, SourceType}
import se.nimsa.sbx.dicom.Contexts.Context
import se.nimsa.sbx.dicom.DicomHierarchy.Image
import se.nimsa.sbx.dicom.SliceboxTags._
import se.nimsa.sbx.dicom.{Contexts, ImageAttribute}
import se.nimsa.sbx.filtering.FilteringProtocol.TagFilterType.{BLACKLIST, WHITELIST}
import se.nimsa.sbx.filtering.FilteringProtocol.{GetFilterForSource, TagFilterSpec}
import se.nimsa.sbx.lang.NotFoundException
import se.nimsa.sbx.metadata.MetaDataProtocol._
import se.nimsa.sbx.storage.StorageProtocol.ImageInformation
import se.nimsa.sbx.storage.StorageService
import se.nimsa.sbx.util.SbxExtensions._

import scala.concurrent.duration.{DurationInt, FiniteDuration}
import scala.concurrent.{ExecutionContext, Future}
import scala.reflect.ClassTag

/**
  * Stream operations for loading and saving DICOM data from and to storage
  */
trait DicomStreamOps {

  import AnonymizationFlow._
  import DicomStreamUtil._
  import HarmonizeAnonymizationFlow._
  import ReverseAnonymizationFlow._

  def callAnonymizationService[R: ClassTag](message: Any): Future[R]
  def callMetaDataService[R: ClassTag](message: Any): Future[R]
  def callFilteringService[R: ClassTag](message: Any): Future[R]
  def scheduleTask(delay: FiniteDuration)(task: => Unit): Cancellable

  /**
    * Creates a streaming source of anonymized and harmonized DICOM data
    *
    * @param imageId          ID of image to load
    * @param customAnonValues forced values of attributes as pairs of tag number and string value encoded in UTF-8 (ASCII) format
    * @return a `Source` of anonymized DICOM byte chunks
    */
  protected def anonymizedDicomData(imageId: Long, customAnonValues: Seq[TagValue], storage: StorageService)(implicit ec: ExecutionContext): StreamSource[ByteString, NotUsed] = {
    val source = storage.dataSource(imageId, None)
    anonymizedDicomDataSource(source, anonymizationKeyInsert(imageId), customAnonValues)
  }

  /**
    * Store DICOM data from a source of byte chunks and update meta data.
    *
    * @param bytesSource          DICOM byte data source
    * @param source               the origin of the data (import, scp etc)
    * @param storage              the storage backend (file, runtime, S3 etc)
    * @param contexts             the allowed combinations of SOP Class UID and Transfer Syntax
    * @param reverseAnonymization switch to determined whether reverse anonymization should be carried out or not
    * @return the meta data info stored in the database
    */
  protected def storeDicomData(bytesSource: StreamSource[ByteString, _], source: Source, storage: StorageService, contexts: Seq[Context], reverseAnonymization: Boolean)
                              (implicit materializer: Materializer, ec: ExecutionContext): Future[MetaDataAdded] = {
    val tempPath = createTempPath()
<<<<<<< HEAD
    val sink = dicomDataSink(storage.fileSink(tempPath), storage.parseFlow(None), anonymizationKeyQuery, contexts, reverseAnonymization)
    bytesSource.runWith(sink)
      .flatMap(elements => storeDicomData(elements, source, tempPath, storage))
      .recover {
        case t: Throwable =>
          scheduleTask(30.seconds) {
            storage.deleteByName(Seq(tempPath)) // delete temp file once file system has released handle
          }
          if (!t.isInstanceOf[DicomStreamException]) throw new DicomStreamException(t.getMessage) else throw t
      }
=======
    val filter = callFilteringService[Option[TagFilterSpec]](GetFilterForSource(source.toSourceRef))
    filter.flatMap(maybeTagFilter => {
      val tagFilter = maybeTagFilter.map(tagFilterSpecToFlow(_)).getOrElse(identityDicomPartFlow)

      val sink = dicomDataSink(storage.fileSink(tempPath), storage.parseFlow(None), reverseAnonymizationKeysForPatient, contexts, reverseAnonymization, tagFilter)
      bytesSource.runWith(sink)
        .flatMap(elements => storeDicomData(elements, source, tempPath, storage))
        .recover {
          case t: Throwable =>
            scheduleTask(30.seconds) {
              storage.deleteByName(Seq(tempPath)) // delete temp file once file system has released handle
            }
            if (!t.isInstanceOf[DicomStreamException]) throw new DicomStreamException(t.getMessage) else throw t
        }
    })
>>>>>>> ed76aa55
  }

  /**
    * Retrieve data from the system, anonymize it - regardless of already anonymous or not, delete the old data, and
    * write the new data back to the system.
    *
    * @param imageId          ID of image to anonymize
    * @param customAnonValues forced values of attributes as pairs of tag number and string value encoded in UTF-8 (ASCII) format
    * @param storage          the storage backend (file, runtime, S3 etc)
    * @return the anonymized metadata stored in the system
    */
  protected def anonymizeData(imageId: Long, customAnonValues: Seq[TagValue], storage: StorageService)
                             (implicit materializer: Materializer, ec: ExecutionContext): Future[Option[MetaDataAdded]] =
    callMetaDataService[Option[Image]](GetImage(imageId)).flatMap { imageMaybe =>
      imageMaybe.map { image =>
        callMetaDataService[Option[SeriesSource]](GetSourceForSeries(image.seriesId)).map { seriesSourceMaybe =>
          seriesSourceMaybe.map { seriesSource =>
            val forcedSource = storage
              .dataSource(imageId, None)
              .via(blacklistFilter(Set(TagPath.fromTag(Tag.PatientIdentityRemoved), TagPath.fromTag(Tag.DeidentificationMethod))))
            val anonymizedSource = anonymizedDicomDataSource(forcedSource, anonymizationKeyInsert(imageId), customAnonValues)
            storeDicomData(anonymizedSource, seriesSource.source, storage, Contexts.extendedContexts, reverseAnonymization = false).flatMap { metaDataAdded =>
              callMetaDataService[MetaDataDeleted](DeleteMetaData(Seq(imageId))).map { _ =>
                storage.deleteFromStorage(Seq(imageId))
                metaDataAdded
              }
            }
          }
        }
      }.unwrap
    }.unwrap


  protected def modifyData(imageId: Long, tagModifications: Seq[TagModification], storage: StorageService)
                          (implicit materializer: Materializer, ec: ExecutionContext): Future[(MetaDataDeleted, MetaDataAdded)] = {

    val futureSourceAndTags =
      callMetaDataService[Option[Image]](GetImage(imageId)).map { imageMaybe =>
        imageMaybe.map { image =>
          callMetaDataService[Option[SeriesSource]](GetSourceForSeries(image.seriesId)).flatMap { sourceMaybe =>
            callMetaDataService[SeriesTags](GetSeriesTagsForSeries(image.seriesId)).map { seriesTags =>
              (sourceMaybe.map(_.source), seriesTags.seriesTags)
            }
          }
        }
      }.unwrap.map(_.getOrElse((None, Seq.empty)))

    val tempPath = createTempPath()
<<<<<<< HEAD
    val sink = dicomDataSink(storage.fileSink(tempPath), storage.parseFlow(None), anonymizationKeyQuery, Contexts.extendedContexts, reverseAnonymization = false)
=======
    val sink = dicomDataSink(storage.fileSink(tempPath), storage.parseFlow(None), reverseAnonymizationKeysForPatient, Contexts.extendedContexts, reverseAnonymization = false, identityDicomPartFlow)
>>>>>>> ed76aa55

    val futureModifiedTempFile =
      storage
        .dataSource(imageId, None)
        .via(groupLengthDiscardFilter)
        .via(toIndeterminateLengthSequences)
        .via(toUtf8Flow)
        .via(modifyFlow(tagModifications: _*))
        .via(fmiGroupLengthFlow)
        .map(_.bytes)
        .runWith(sink)

    for {
      (sourceMaybe, tags) <- futureSourceAndTags
      source = sourceMaybe.getOrElse(Source(SourceType.UNKNOWN, SourceType.UNKNOWN.toString, -1))
      elements <- futureModifiedTempFile
      metaDataDeleted <- callMetaDataService[MetaDataDeleted](DeleteMetaData(Seq(imageId)))
      _ = storage.deleteFromStorage(Seq(imageId))
      metaDataAdded <- storeDicomData(elements, source, tempPath, storage)
      seriesId = metaDataAdded.series.id
      _ <- Future.sequence {
        tags.map { tag =>
          callMetaDataService[SeriesTagAddedToSeries](AddSeriesTagToSeries(tag, seriesId))
        }
      }
    } yield (metaDataDeleted, metaDataAdded)

  }

  protected def readImageAttributes(imageId: Long, storage: StorageService): StreamSource[ImageAttribute, NotUsed] =
    storage
      .dataSource(imageId, Some(Tag.PixelData))
      .via(bulkDataFilter)
      .via(elementFlow)
      .via(tagPathFlow)
      .statefulMapConcat {
        var characterSets = CharacterSets.defaultOnly

        () => {
          case (tagPath: TagPath, element: ValueElement) =>
            if (element.tag == Tag.SpecificCharacterSet)
              characterSets = CharacterSets(element)

            val length = element.length
            val values = element.vr match {
              case VR.OW | VR.OF | VR.OB | VR.OD if length > 20 => List(s"< Binary data >")
              case _ => element.value.toStrings(element.vr, element.bigEndian, characterSets).toList
            }
<<<<<<< HEAD
            val namePath = tagPath.toList.map(_.tag).map(Dictionary.keywordOf)

            ImageAttribute(tagPath, namePath, element.vr.toString, length, values) :: Nil
          case (tagPath: TagPath, element: SequenceElement) =>
            val namePath = tagPath.toList.map(_.tag).map(Dictionary.keywordOf)
            ImageAttribute(tagPath, namePath, "SQ", element.length, Nil) :: Nil
          case (tagPath: TagPath, element: FragmentsElement) =>
            val namePath = tagPath.toList.map(_.tag).map(Dictionary.keywordOf)
            ImageAttribute(tagPath, namePath, element.vr.toString, -1, List(s"< Fragments >")) :: Nil
=======
            val multiplicity = values.length
            val tagPathTag = tagPath match {
              case tp: TagPathTag => tp
              case tp => tp.previous.thenTag(tp.tag) // should not happen
            }
            val tagPathTags = tagPath.toList.map(_.tag)
            val namePath = tagPathTags.init.map(Dictionary.keywordOf)

            ImageAttribute(
              tag,
              groupNumber(tag),
              elementNumber(tag),
              Dictionary.keywordOf(tag),
              element.vr.toString,
              multiplicity,
              length,
              tagPath.depth,
              tagPathTag,
              tagPathTags,
              namePath,
              values) :: Nil
>>>>>>> ed76aa55
          case _ => Nil
        }
      }

  protected def readImageInformation(imageId: Long, storage: StorageService)(implicit materializer: Materializer, ec: ExecutionContext): Future[ImageInformation] =
    storage
      .dataSource(imageId, Some(Tag.LargestImagePixelValue + 1))
      .via(whitelistFilter(imageInformationTags))
      .via(elementFlow)
      .runWith(elementSink)
      .map { elements =>
        val instanceNumber = elements.getInt(Tag.InstanceNumber).getOrElse(1)
        val imageIndex = elements.getInt(Tag.ImageIndex).getOrElse(1)
        val frameIndex = if (instanceNumber > imageIndex) instanceNumber else imageIndex
        ImageInformation(
          elements.getInt(Tag.NumberOfFrames).getOrElse(1),
          frameIndex.toInt,
          elements.getInt(Tag.SmallestImagePixelValue).getOrElse(0),
          elements.getInt(Tag.LargestImagePixelValue).getOrElse(0)
        )
      }

  protected def readPngImageData(imageId: Long, frameNumber: Int, windowMin: Int, windowMax: Int, imageHeight: Int, storage: StorageService)(implicit materializer: Materializer, ec: ExecutionContext): Future[Array[Byte]] = {

    def inflatedSource(source: StreamSource[DicomPart, NotUsed]): StreamSource[ByteString, _] =
      source
        .via(modifyFlow(
          TagModification.contains(TagPath.fromTag(Tag.TransferSyntaxUID), valueBytes => {
            valueBytes.utf8String.trim match {
              case UID.DeflatedExplicitVRLittleEndian => padToEvenLength(ByteString(UID.ExplicitVRLittleEndian), VR.UI)
              case _ => valueBytes
            }
          }, insert = false)))
        .via(fmiGroupLengthFlow)
        .map(_.bytes)

    def scaleImage(image: BufferedImage, imageHeight: Int): BufferedImage = {
      val ratio = imageHeight / image.getHeight.asInstanceOf[Double]
      if (ratio != 0.0 && ratio != 1.0) {
        val imageWidth = (image.getWidth * ratio).asInstanceOf[Int]
        val resized = new BufferedImage(imageWidth, imageHeight, image.getType)
        val g = resized.createGraphics()
        g.setRenderingHint(RenderingHints.KEY_INTERPOLATION, RenderingHints.VALUE_INTERPOLATION_BILINEAR)
        g.drawImage(image, 0, 0, imageWidth, imageHeight, 0, 0, image.getWidth, image.getHeight, null)
        g.dispose()
        resized
      } else {
        image
      }
    }

    Future {
      // dcm4che does not support viewing of deflated data, cf. Github issue #42
      // As a workaround, do streaming inflate and mapping of transfer syntax
      val source = inflatedSource(storage.dataSource(imageId, None))
      val is = source.runWith(StreamConverters.asInputStream())
      val iis = ImageIO.createImageInputStream(is)

      val imageReader = ImageIO.getImageReadersByFormatName("DICOM").next
      imageReader.setInput(iis)
      val param = imageReader.getDefaultReadParam.asInstanceOf[DicomImageReadParam]
      if (windowMin < windowMax) {
        param.setWindowCenter((windowMax - windowMin) / 2)
        param.setWindowWidth(windowMax - windowMin)
      }

      try {
        val bi = try {
          val image = imageReader.read(frameNumber - 1, param)
          scaleImage(image, imageHeight)
        } catch {
          case e: NotFoundException => throw e
          case e: Exception => throw new IllegalArgumentException(e)
        }
        val baos = new ByteArrayOutputStream
        ImageIO.write(bi, "png", baos)
        baos.close()
        baos.toByteArray
      } finally {
        iis.close()
      }
    }
  }

  private[streams] val anonymizationKeyQuery: ElementsPart => Future[AnonymizationKeyOpResult] =
    p => {
      val patientName = p.elements.getString(Tag.PatientName).getOrElse("")
      val patientID = p.elements.getString(Tag.PatientID).getOrElse("")
      val studyInstanceUID = p.elements.getString(Tag.StudyInstanceUID).getOrElse("")
      val seriesInstanceUID = p.elements.getString(Tag.SeriesInstanceUID).getOrElse("")
      val sopInstanceUID = p.elements.getString(Tag.SOPInstanceUID).getOrElse("")
      callAnonymizationService[AnonymizationKeyOpResult](QueryReverseAnonymizationKeyValues(patientName, patientID, studyInstanceUID, seriesInstanceUID, sopInstanceUID))
    }

  private[streams] def anonymizationKeyQueryFlow(anonymizationKeyQuery: ElementsPart => Future[AnonymizationKeyOpResult], label: String)(implicit ec: ExecutionContext) =
    identityFlow
      .mapAsync(1) {
        case p: ElementsPart if p.label == label => anonymizationKeyQuery(p).map(key => AnonymizationKeyOpResultPart(key))
        case p: DicomPart => Future.successful(p)
      }

  private[streams] def anonymizationKeyInsert(imageId: Long): Set[AnonymizationKeyValueData] => Future[AnonymizationKeyOpResult] =
    keyValues => callAnonymizationService[AnonymizationKeyOpResult](InsertAnonymizationKeyValues(imageId, keyValues))


  private[streams] def anonymizationKeyInsertFlow(anonymizationKeyInsert: Set[AnonymizationKeyValueData] => Future[AnonymizationKeyOpResult],
                                                  customAnonValues: Seq[TagValue],
                                                  before: String, after: String)(implicit ec: ExecutionContext) = {

    // this is the old insert flow, incorporate somehow below
    case class AnonymizationKeyValueDataPart(keyValueData: Set[AnonymizationKeyValueData]) extends MetaPart

    identityFlow
      .statefulMapConcat {
        var afterElements: Option[Elements] = None

        () => {
          case p: ElementsPart if p.label == after => // collected last so will be first on stream
            afterElements = Some(p.elements)
            p :: Nil
          case p: ElementsPart if p.label == before =>
            afterElements.map { anonElements =>
              val realElements = p.elements
              val tagValues = valueTags.flatMap { tagLevel =>
                tagLevel.tagPath match {
                  case tp: TagPathTag =>
                    realElements.getSingleString(tp).map { value =>
                      val anonValue = customAnonValues
                        .find(_.tagPath == tp)
                        .map(_.value)
                        .orElse(anonElements.getSingleString(tp))
                        .getOrElse("")
                      AnonymizationKeyValueData(tagLevel.level, tp, value, anonValue)
                    }
                  case _ => None
                }
              }
              p :: AnonymizationKeyValueDataPart(tagValues) :: Nil
            }.getOrElse {
              p :: AnonymizationKeyValueDataPart(Set.empty) :: Nil
            }
          case p => p :: Nil
        }
      }
      .mapAsync(1) {
        case p: AnonymizationKeyValueDataPart =>
          anonymizationKeyInsert(p.keyValueData).map(AnonymizationKeyOpResultPart)
        case p: DicomPart => Future.successful(p)
      }
  }

  private[streams] def storeDicomData(elements: Elements, source: Source, tempPath: String, storage: StorageService)
                                     (implicit ec: ExecutionContext): Future[MetaDataAdded] =
    callMetaDataService[MetaDataAdded](AddMetaData(elements, source)).map { metaDataAdded =>
      storage.move(tempPath, storage.imageName(metaDataAdded.image.id))
      metaDataAdded
    }

  private[streams] def maybeDeflateFlow: Flow[DicomPart, DicomPart, NotUsed] =
    conditionalFlow({ case p: ElementsPart => p.elements.getString(Tag.TransferSyntaxUID).isDefined && DicomParsing.isDeflated(p.elements.getString(Tag.TransferSyntaxUID).get) },
      deflateDatasetFlow,
      identityFlow,
      routeADefault = false)

  private[streams] def createTempPath() = s"tmp-${java.util.UUID.randomUUID().toString}"

<<<<<<< HEAD
  private[streams] def dicomDataSink(storageSink: Sink[ByteString, Future[Done]],
                                     parseFlow: ParseFlow,
                                     anonymizationKeyQuery: ElementsPart => Future[AnonymizationKeyOpResult],
                                     contexts: Seq[Context],
                                     reverseAnonymization: Boolean)
=======
  private[streams] def reverseAnonymizationKeyPartForPatient(query: (PatientName, PatientID) => Future[Seq[AnonymizationKey]])
                                                            (implicit ec: ExecutionContext): DicomPart => Future[List[DicomPart]] = {
    case info: DicomInfoPart =>
      val maybeFutureParts = for {
        patientName <- info.patientName if info.isAnonymized
        patientID <- info.patientID
      } yield {
        query(PatientName(patientName), PatientID(patientID)).map { patientKeys =>
          val studyKeys = info.studyInstanceUID.map(studyUID => patientKeys.filter(_.anonStudyInstanceUID == studyUID)).getOrElse(Seq.empty)
          val seriesKeys = info.seriesInstanceUID.map(seriesUID => studyKeys.filter(_.anonSeriesInstanceUID == seriesUID)).getOrElse(Seq.empty)
          val maybeKey = seriesKeys.headOption.orElse(studyKeys.headOption).orElse(patientKeys.headOption)
          info :: PartialAnonymizationKeyPart(maybeKey, hasPatientInfo = patientKeys.nonEmpty, hasStudyInfo = studyKeys.nonEmpty, hasSeriesInfo = seriesKeys.nonEmpty) :: Nil
        }
      }
      maybeFutureParts.getOrElse(Future.successful(info :: PartialAnonymizationKeyPart(None, hasPatientInfo = false, hasStudyInfo = false, hasSeriesInfo = false) :: Nil))
    case part: DicomPart =>
      Future.successful(part :: Nil)
  }

  private[streams] def dicomDataSink(storageSink: Sink[ByteString, Future[Done]],
                                     parseFlow: ParseFlow,
                                     reverseAnonymizationKeysForPatient: (PatientName, PatientID) => Future[Seq[AnonymizationKey]],
                                     contexts: Seq[Context] = Seq.empty,
                                     reverseAnonymization: Boolean = true,
                                     tagFilterFlow: Flow[DicomPart, DicomPart, NotUsed] = identityDicomPartFlow)
>>>>>>> ed76aa55
                                    (implicit ec: ExecutionContext): Sink[ByteString, Future[Elements]] = {

    val validationContexts = Contexts.asNamePairs(contexts).map(ValidationContext.tupled)

    def runBothKeepRight[A, B]: (Future[A], Future[B]) => Future[B] = (left, right) => left.flatMap(_ => right)

    Sink.fromGraph(GraphDSL.create(storageSink, elementSink)(runBothKeepRight) { implicit builder =>
      (storageSink, elementSink) =>
        import GraphDSL.Implicits._

        val label = "collect-reverse"

        val baseFlow = validateFlowWithContext(validationContexts, drainIncoming = true)
          .via(parseFlow)
<<<<<<< HEAD
          .via(collectFlow(anonKeysTags ++ anonymizationTags, label))
=======
          .via(collectFlow(basicInfoTags, "basictags"))
          .via(tagFilterFlow)
          .map(attributesToInfoPart(_, "basictags")) // needed for e.g. maybe deflate flow
>>>>>>> ed76aa55

        val flow = builder.add {
          if (reverseAnonymization)
            baseFlow
              .via(conditionalFlow({ case p: ElementsPart if p.label == label => isAnonymous(p.elements) },
                groupLengthDiscardFilter
                  .via(toIndeterminateLengthSequences)
                  .via(toUtf8Flow)
                  .via(anonymizationKeyQueryFlow(anonymizationKeyQuery, label))
                  .via(reverseAnonFlow),
                identityFlow
              ))
          else
            baseFlow
        }

        val bcast = builder.add(Broadcast[DicomPart](2))

        flow ~> bcast.in
        bcast.out(0) ~> maybeDeflateFlow.map(_.bytes) ~> storageSink
        bcast.out(1) ~> whitelistFilter(encodingTags ++ tagsToStoreInDB) ~> elementFlow ~> elementSink

        SinkShape(flow.in)
    })
  }

  private[streams] def anonymizedDicomDataSource(storageSource: StreamSource[DicomPart, NotUsed],
                                                 anonymizationKeyInsert: Set[AnonymizationKeyValueData] => Future[AnonymizationKeyOpResult],
                                                 customAnonValues: Seq[TagValue])(implicit ec: ExecutionContext): StreamSource[ByteString, NotUsed] = {

    val (before, after) = ("collect-anon-before", "collect-anon-after")
    val tags = encodingTags ++ anonymizationTags ++ anonKeysTags ++ valueTags.map(_.tagPath)

    storageSource
      .via(collectFlow(tags, before)) // collect necessary info before anonymization
      .via(conditionalFlow(
      { case p: ElementsPart if p.label == before => !isAnonymous(p.elements) },
      // data needs anonymization - this is the actual anonymization flow
      groupLengthDiscardFilter
        .via(toIndeterminateLengthSequences)
        .via(toUtf8Flow)
        .via(anonFlow)
        .via(collectFlow(tags, after)) // collect necessary info before anonymization
        .via(anonymizationKeyInsertFlow(anonymizationKeyInsert, customAnonValues, before, after))
        .via(harmonizeAnonFlow(customAnonValues))
        .via(fmiGroupLengthFlow),
      // data does not need anonymization - just pass through
      identityFlow
    ))
      .via(maybeDeflateFlow)
      .map(_.bytes)
<<<<<<< HEAD
  }
=======

  private[streams] def inflatedSource(source: StreamSource[DicomPart, NotUsed]): StreamSource[ByteString, _] = source
    .via(modifyFlow(
      TagModification.contains(TagPath.fromTag(Tag.TransferSyntaxUID), valueBytes => {
        valueBytes.utf8String.trim match {
          case UID.DeflatedExplicitVRLittleEndian => padToEvenLength(ByteString(UID.ExplicitVRLittleEndian), VR.UI)
          case _ => valueBytes
        }
      }, insert = false)))
    .via(fmiGroupLengthFlow)
    .map(_.bytes)

  private def tagFilterSpecToFlow(tagFilterSpec: TagFilterSpec): Flow[DicomPart, DicomPart, NotUsed] =
    tagFilterSpec match {
      case TagFilterSpec(_, _, WHITELIST, tags) =>
        whitelistFilter(tags.toSet)
      case TagFilterSpec(_, _, BLACKLIST, tags) =>
        blacklistFilter(tags.toSet)
      case _ => //Should not happen
        identityDicomPartFlow
    }
>>>>>>> ed76aa55
}<|MERGE_RESOLUTION|>--- conflicted
+++ resolved
@@ -30,11 +30,7 @@
 import se.nimsa.dicom.data.DicomParts._
 import se.nimsa.dicom.data.Elements._
 import se.nimsa.dicom.data.TagPath.TagPathTag
-<<<<<<< HEAD
 import se.nimsa.dicom.data.{PatientName => _, _}
-=======
-import se.nimsa.dicom.data.{DicomParsing, Elements, Dictionary, _}
->>>>>>> ed76aa55
 import se.nimsa.dicom.streams.CollectFlow._
 import se.nimsa.dicom.streams.DicomFlows._
 import se.nimsa.dicom.streams.ElementFlows._
@@ -99,23 +95,11 @@
   protected def storeDicomData(bytesSource: StreamSource[ByteString, _], source: Source, storage: StorageService, contexts: Seq[Context], reverseAnonymization: Boolean)
                               (implicit materializer: Materializer, ec: ExecutionContext): Future[MetaDataAdded] = {
     val tempPath = createTempPath()
-<<<<<<< HEAD
-    val sink = dicomDataSink(storage.fileSink(tempPath), storage.parseFlow(None), anonymizationKeyQuery, contexts, reverseAnonymization)
-    bytesSource.runWith(sink)
-      .flatMap(elements => storeDicomData(elements, source, tempPath, storage))
-      .recover {
-        case t: Throwable =>
-          scheduleTask(30.seconds) {
-            storage.deleteByName(Seq(tempPath)) // delete temp file once file system has released handle
-          }
-          if (!t.isInstanceOf[DicomStreamException]) throw new DicomStreamException(t.getMessage) else throw t
-      }
-=======
     val filter = callFilteringService[Option[TagFilterSpec]](GetFilterForSource(source.toSourceRef))
-    filter.flatMap(maybeTagFilter => {
-      val tagFilter = maybeTagFilter.map(tagFilterSpecToFlow(_)).getOrElse(identityDicomPartFlow)
-
-      val sink = dicomDataSink(storage.fileSink(tempPath), storage.parseFlow(None), reverseAnonymizationKeysForPatient, contexts, reverseAnonymization, tagFilter)
+    filter.flatMap { maybeTagFilter =>
+      val tagFilter = maybeTagFilter.map(tagFilterSpecToFlow).getOrElse(identityFlow)
+
+      val sink = dicomDataSink(storage.fileSink(tempPath), storage.parseFlow(None), anonymizationKeyQuery, contexts, reverseAnonymization, tagFilter)
       bytesSource.runWith(sink)
         .flatMap(elements => storeDicomData(elements, source, tempPath, storage))
         .recover {
@@ -125,8 +109,7 @@
             }
             if (!t.isInstanceOf[DicomStreamException]) throw new DicomStreamException(t.getMessage) else throw t
         }
-    })
->>>>>>> ed76aa55
+    }
   }
 
   /**
@@ -175,11 +158,7 @@
       }.unwrap.map(_.getOrElse((None, Seq.empty)))
 
     val tempPath = createTempPath()
-<<<<<<< HEAD
-    val sink = dicomDataSink(storage.fileSink(tempPath), storage.parseFlow(None), anonymizationKeyQuery, Contexts.extendedContexts, reverseAnonymization = false)
-=======
-    val sink = dicomDataSink(storage.fileSink(tempPath), storage.parseFlow(None), reverseAnonymizationKeysForPatient, Contexts.extendedContexts, reverseAnonymization = false, identityDicomPartFlow)
->>>>>>> ed76aa55
+    val sink = dicomDataSink(storage.fileSink(tempPath), storage.parseFlow(None), anonymizationKeyQuery, Contexts.extendedContexts, reverseAnonymization = false, identityFlow)
 
     val futureModifiedTempFile =
       storage
@@ -228,7 +207,6 @@
               case VR.OW | VR.OF | VR.OB | VR.OD if length > 20 => List(s"< Binary data >")
               case _ => element.value.toStrings(element.vr, element.bigEndian, characterSets).toList
             }
-<<<<<<< HEAD
             val namePath = tagPath.toList.map(_.tag).map(Dictionary.keywordOf)
 
             ImageAttribute(tagPath, namePath, element.vr.toString, length, values) :: Nil
@@ -238,29 +216,6 @@
           case (tagPath: TagPath, element: FragmentsElement) =>
             val namePath = tagPath.toList.map(_.tag).map(Dictionary.keywordOf)
             ImageAttribute(tagPath, namePath, element.vr.toString, -1, List(s"< Fragments >")) :: Nil
-=======
-            val multiplicity = values.length
-            val tagPathTag = tagPath match {
-              case tp: TagPathTag => tp
-              case tp => tp.previous.thenTag(tp.tag) // should not happen
-            }
-            val tagPathTags = tagPath.toList.map(_.tag)
-            val namePath = tagPathTags.init.map(Dictionary.keywordOf)
-
-            ImageAttribute(
-              tag,
-              groupNumber(tag),
-              elementNumber(tag),
-              Dictionary.keywordOf(tag),
-              element.vr.toString,
-              multiplicity,
-              length,
-              tagPath.depth,
-              tagPathTag,
-              tagPathTags,
-              namePath,
-              values) :: Nil
->>>>>>> ed76aa55
           case _ => Nil
         }
       }
@@ -427,39 +382,12 @@
 
   private[streams] def createTempPath() = s"tmp-${java.util.UUID.randomUUID().toString}"
 
-<<<<<<< HEAD
   private[streams] def dicomDataSink(storageSink: Sink[ByteString, Future[Done]],
                                      parseFlow: ParseFlow,
                                      anonymizationKeyQuery: ElementsPart => Future[AnonymizationKeyOpResult],
-                                     contexts: Seq[Context],
-                                     reverseAnonymization: Boolean)
-=======
-  private[streams] def reverseAnonymizationKeyPartForPatient(query: (PatientName, PatientID) => Future[Seq[AnonymizationKey]])
-                                                            (implicit ec: ExecutionContext): DicomPart => Future[List[DicomPart]] = {
-    case info: DicomInfoPart =>
-      val maybeFutureParts = for {
-        patientName <- info.patientName if info.isAnonymized
-        patientID <- info.patientID
-      } yield {
-        query(PatientName(patientName), PatientID(patientID)).map { patientKeys =>
-          val studyKeys = info.studyInstanceUID.map(studyUID => patientKeys.filter(_.anonStudyInstanceUID == studyUID)).getOrElse(Seq.empty)
-          val seriesKeys = info.seriesInstanceUID.map(seriesUID => studyKeys.filter(_.anonSeriesInstanceUID == seriesUID)).getOrElse(Seq.empty)
-          val maybeKey = seriesKeys.headOption.orElse(studyKeys.headOption).orElse(patientKeys.headOption)
-          info :: PartialAnonymizationKeyPart(maybeKey, hasPatientInfo = patientKeys.nonEmpty, hasStudyInfo = studyKeys.nonEmpty, hasSeriesInfo = seriesKeys.nonEmpty) :: Nil
-        }
-      }
-      maybeFutureParts.getOrElse(Future.successful(info :: PartialAnonymizationKeyPart(None, hasPatientInfo = false, hasStudyInfo = false, hasSeriesInfo = false) :: Nil))
-    case part: DicomPart =>
-      Future.successful(part :: Nil)
-  }
-
-  private[streams] def dicomDataSink(storageSink: Sink[ByteString, Future[Done]],
-                                     parseFlow: ParseFlow,
-                                     reverseAnonymizationKeysForPatient: (PatientName, PatientID) => Future[Seq[AnonymizationKey]],
                                      contexts: Seq[Context] = Seq.empty,
                                      reverseAnonymization: Boolean = true,
-                                     tagFilterFlow: Flow[DicomPart, DicomPart, NotUsed] = identityDicomPartFlow)
->>>>>>> ed76aa55
+                                     tagFilterFlow: Flow[DicomPart, DicomPart, NotUsed] = identityFlow)
                                     (implicit ec: ExecutionContext): Sink[ByteString, Future[Elements]] = {
 
     val validationContexts = Contexts.asNamePairs(contexts).map(ValidationContext.tupled)
@@ -474,13 +402,8 @@
 
         val baseFlow = validateFlowWithContext(validationContexts, drainIncoming = true)
           .via(parseFlow)
-<<<<<<< HEAD
           .via(collectFlow(anonKeysTags ++ anonymizationTags, label))
-=======
-          .via(collectFlow(basicInfoTags, "basictags"))
           .via(tagFilterFlow)
-          .map(attributesToInfoPart(_, "basictags")) // needed for e.g. maybe deflate flow
->>>>>>> ed76aa55
 
         val flow = builder.add {
           if (reverseAnonymization)
@@ -532,20 +455,7 @@
     ))
       .via(maybeDeflateFlow)
       .map(_.bytes)
-<<<<<<< HEAD
-  }
-=======
-
-  private[streams] def inflatedSource(source: StreamSource[DicomPart, NotUsed]): StreamSource[ByteString, _] = source
-    .via(modifyFlow(
-      TagModification.contains(TagPath.fromTag(Tag.TransferSyntaxUID), valueBytes => {
-        valueBytes.utf8String.trim match {
-          case UID.DeflatedExplicitVRLittleEndian => padToEvenLength(ByteString(UID.ExplicitVRLittleEndian), VR.UI)
-          case _ => valueBytes
-        }
-      }, insert = false)))
-    .via(fmiGroupLengthFlow)
-    .map(_.bytes)
+  }
 
   private def tagFilterSpecToFlow(tagFilterSpec: TagFilterSpec): Flow[DicomPart, DicomPart, NotUsed] =
     tagFilterSpec match {
@@ -554,7 +464,6 @@
       case TagFilterSpec(_, _, BLACKLIST, tags) =>
         blacklistFilter(tags.toSet)
       case _ => //Should not happen
-        identityDicomPartFlow
-    }
->>>>>>> ed76aa55
+        identityFlow
+    }
 }