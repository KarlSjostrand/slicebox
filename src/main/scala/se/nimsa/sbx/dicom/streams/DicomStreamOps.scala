--- conflicted
+++ resolved
@@ -105,13 +105,8 @@
                    (implicit materializer: Materializer, ec: ExecutionContext): Future[Option[MetaDataAdded]] =
     callMetaDataService[Option[Image]](GetImage(imageId)).flatMap { imageMaybe =>
       imageMaybe.map { image =>
-<<<<<<< HEAD
         val forcedSource = dicomDataSource(storage.fileSource(imageId))
-          .via(DicomFlows.modifyFlow(TagModification(Tag.PatientIdentityRemoved, _ => ByteString("NO"), insert = false)))
-=======
-        val forcedSource = dicomDataSource(storage.fileSource(image))
           .via(DicomModifyFlow.modifyFlow(TagModification(TagPath.fromTag(Tag.PatientIdentityRemoved), _ => ByteString("NO"), insert = false)))
->>>>>>> 6082cc73
           .via(DicomFlows.blacklistFilter(Seq(Tag.DeidentificationMethod)))
           .map(_.bytes)
         val anonymizedSource = anonymizedDicomDataSource(forcedSource, anonymizationQuery, anonymizationInsert, tagValues)
