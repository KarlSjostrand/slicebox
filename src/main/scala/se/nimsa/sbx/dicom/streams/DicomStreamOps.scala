--- conflicted
+++ resolved
@@ -64,7 +64,8 @@
 trait DicomStreamOps extends DicomStreamLoadOps {
 
   def callStorageService[R: ClassTag](message: Any): Future[R]
-<<<<<<< HEAD
+  def callMetaDataService[R: ClassTag](message: Any): Future[R]
+  def scheduleTask(delay: FiniteDuration)(task: => Unit): Cancellable
 
   protected def reverseAnonymizationQuery(implicit ec: ExecutionContext) = (patientName: PatientName, patientID: PatientID) =>
     callAnonymizationService[AnonymizationKeys](GetReverseAnonymizationKeysForPatient(patientName.value, patientID.value))
@@ -84,19 +85,6 @@
                     (implicit system: ActorSystem, mat: ActorMaterializer, ec: ExecutionContext, timeout: Timeout): Future[MetaDataAdded] = {
     val tempPath = createTempPath()
     val sink = dicomDataSink(storage.fileSink(tempPath), reverseAnonymizationQuery, contexts, reverseAnonymization)
-=======
-  def callMetaDataService[R: ClassTag](message: Any): Future[R]
-  def scheduleTask(delay: FiniteDuration)(task: => Unit): Cancellable
-
-  private def reverseAnonymizationQuery(implicit ec: ExecutionContext) = (patientName: PatientName, patientID: PatientID) =>
-    callAnonymizationService[AnonymizationKeys](GetReverseAnonymizationKeysForPatient(patientName.value, patientID.value))
-      .map(_.anonymizationKeys)
-
-  def storeData(bytesSource: StreamSource[ByteString, _], source: Source, storage: StorageService, contexts: Seq[Context])
-               (implicit system: ActorSystem, mat: ActorMaterializer, ec: ExecutionContext, timeout: Timeout): Future[MetaDataAdded] = {
-    val tempPath = DicomStreams.createTempPath()
-    val sink = DicomStreams.dicomDataSink(storage.fileSink(tempPath), reverseAnonymizationQuery, contexts)
->>>>>>> 64a88676
     bytesSource.runWith(sink).flatMap {
       case (_, maybeDataset) =>
         val attributes: Attributes = maybeDataset.getOrElse(throw new DicomStreamException("DICOM data has no dataset"))
