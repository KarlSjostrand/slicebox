--- conflicted
+++ resolved
@@ -105,11 +105,7 @@
       }
 
       override def onHeader(header: HeaderPart): List[DicomPart] =
-<<<<<<< HEAD
-        if (needReverseAnon(header.tag, maybeKey) && maybeKey.isDefined) {
-=======
-        if (depth <= 0 && needReverseAnon(header.tag, maybeKey) && canDoReverseAnon(maybeKey)) {
->>>>>>> bc42fb6e
+        if (depth <= 0 && needReverseAnon(header.tag, maybeKey) && maybeKey.isDefined) {
           currentElement = Some(ValueElement.empty(header.tag, header.vr, header.bigEndian, header.explicitVR))
           super.onHeader(header).filterNot(_ == header)
         } else {
