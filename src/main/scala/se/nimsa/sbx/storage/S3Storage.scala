--- conflicted
+++ resolved
@@ -34,10 +34,9 @@
 
 /**
   * Service that stores DICOM files on AWS S3.
-  *
   * @param s3Prefix prefix for keys
-  * @param bucket   S3 bucket
-  * @param region   aws region of the bucket
+  * @param bucket S3 bucket
+  * @param region aws region of the bucket
   */
 class S3Storage(val bucket: String, val s3Prefix: String, val region: String) extends StorageService {
 
@@ -93,7 +92,9 @@
 
   override def readPngImageData(image: Image, frameNumber: Int, windowMin: Int, windowMax: Int, imageHeight: Int)
                                (implicit system: ActorSystem, materializer: Materializer): Array[Byte] = {
-    super.readPngImageData(fileSource(image), frameNumber, windowMin, windowMax, imageHeight)
+    // FIXME: use fileSource once implemented
+    val source = new S3Client(S3Facade.credentialsFromProviderChain(), region).download(bucket, s3Id(image))
+    super.readPngImageData(source, frameNumber, windowMin, windowMax, imageHeight)
   }
 
   override def imageAsInputStream(image: Image): InputStream = {
@@ -101,17 +102,11 @@
     s3InputStream
   }
 
-  override def fileSource(image: Image)(implicit actorSystem: ActorSystem, mat: Materializer) =
-    new S3Client(S3Facade.credentialsFromProviderChain(), region).download(bucket, s3Id(image))
-
-  override def fileSink(tmpPath: String)(implicit actorSystem: ActorSystem, mat: Materializer, ec: ExecutionContext): Sink[ByteString, Future[Done]] = {
+  override def fileSink(tmpPath: String)(implicit actorSystem: ActorSystem, mat: Materializer, ec: ExecutionContext):  Sink[ByteString, Future[Done]] = {
     new S3Client(S3Facade.credentialsFromProviderChain(), region).multipartUpload(bucket, tmpPath).mapMaterializedValue(_.map(_ => Done))
   }
-<<<<<<< HEAD
-=======
 
   override def fileSource(path: String)(implicit actorSystem: ActorSystem, mat: Materializer, ec: ExecutionContext): Source[ByteString, NotUsed] = {
     new S3Client(S3Facade.credentialsFromProviderChain(), region).download(bucket, s3Id(path))
   }
->>>>>>> de658956
 }