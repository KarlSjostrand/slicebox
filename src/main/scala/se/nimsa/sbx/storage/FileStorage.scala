/*
 * Copyright 2017 Lars Edenbrandt
 *
 * Licensed under the Apache License, Version 2.0 (the "License");
 * you may not use this file except in compliance with the License.
 * You may obtain a copy of the License at
 *
 *     http://www.apache.org/licenses/LICENSE-2.0
 *
 * Unless required by applicable law or agreed to in writing, software
 * distributed under the License is distributed on an "AS IS" BASIS,
 * WITHOUT WARRANTIES OR CONDITIONS OF ANY KIND, either express or implied.
 * See the License for the specific language governing permissions and
 * limitations under the License.
 */

package se.nimsa.sbx.storage

import java.io.{BufferedInputStream, InputStream}
import java.nio.file.{Files, Path, StandardCopyOption}

import akka.actor.ActorSystem
import akka.stream.Materializer
<<<<<<< HEAD
import akka.stream.scaladsl.{FileIO, Sink}
=======
import akka.stream.scaladsl.{FileIO, Sink, Source}
>>>>>>> de658956
import akka.util.ByteString
import akka.{Done, NotUsed}
import se.nimsa.sbx.dicom.DicomHierarchy.Image
import se.nimsa.sbx.dicom.DicomUtil._
import se.nimsa.sbx.dicom.{DicomData, DicomUtil, ImageAttribute}
import se.nimsa.sbx.storage.StorageProtocol.ImageInformation

import scala.concurrent.{ExecutionContext, Future}
import scala.util.control.NonFatal

/**
  * Service that stores DICOM files in local file system.
  *
  * @param path relative path to directory for DICOM files
  */
class FileStorage(val path: Path) extends StorageService {

  createStorageDirectoryIfNecessary()

  override def storeDicomData(dicomData: DicomData, image: Image): Boolean = {
    val storedPath = filePath(image)
    val overwrite = Files.exists(storedPath)
    try saveDicomData(dicomData, storedPath) catch {
      case NonFatal(e) =>
        throw new IllegalArgumentException("Dicom data could not be stored", e)
    }
    overwrite
  }

  private def filePath(image: Image): Path =
    path.resolve(imageName(image))

  override def move(sourceImageName: String, targetImageName: String): Unit = {
    Files.move(path.resolve(sourceImageName), path.resolve(targetImageName), StandardCopyOption.REPLACE_EXISTING)
  }

  override def deleteFromStorage(image: Image): Unit =
    Files.delete(filePath(image))

  override def readDicomData(image: Image, withPixelData: Boolean): DicomData =
    loadDicomData(filePath(image), withPixelData)

  override def readImageAttributes(image: Image): List[ImageAttribute] =
    DicomUtil.readImageAttributes(loadDicomData(filePath(image), withPixelData = false).attributes)

  def readImageInformation(image: Image): ImageInformation =
    super.readImageInformation(new BufferedInputStream(Files.newInputStream(filePath(image))))

  override def readPngImageData(image: Image, frameNumber: Int, windowMin: Int, windowMax: Int, imageHeight: Int)
                               (implicit system: ActorSystem, materializer: Materializer): Array[Byte] = {
    val path = filePath(image)
    val source = FileIO.fromPath(path)
    super.readPngImageData(source, frameNumber, windowMin, windowMax, imageHeight)
  }

  override def imageAsInputStream(image: Image): InputStream =
    new BufferedInputStream(Files.newInputStream(filePath(image)))

  private def createStorageDirectoryIfNecessary(): Unit = {
    if (!Files.exists(path))
      try {
        Files.createDirectories(path)
      } catch {
        case e: Exception => throw new RuntimeException("Dicom-files directory could not be created: " + e.getMessage)
      }
    if (!Files.isDirectory(path))
      throw new IllegalArgumentException("Dicom-files directory is not a directory.")
  }


<<<<<<< HEAD
  override def fileSource(image: Image)(implicit actorSystem: ActorSystem, mat: Materializer) =
    FileIO.fromPath(filePath(image)).mapMaterializedValue(_ => NotUsed)
=======
  override def fileSink(tmpPath: String)(implicit actorSystem: ActorSystem, mat: Materializer, ec: ExecutionContext):  Sink[ByteString, Future[Done]] =
    FileIO.toPath(path.resolve(tmpPath)).mapMaterializedValue(_.map(_ => Done))

  override def fileSource(srcPath: String)(implicit actorSystem: ActorSystem, mat: Materializer, ec: ExecutionContext): Source[ByteString, NotUsed] =
    FileIO.fromPath(path.resolve(srcPath)).mapMaterializedValue(_ => NotUsed)
>>>>>>> de658956

  override def fileSink(tmpPath: String)(implicit actorSystem: ActorSystem, mat: Materializer, ec: ExecutionContext): Sink[ByteString, Future[Done]] =
    FileIO.toPath(path.resolve(tmpPath)).mapMaterializedValue(_.map(_ => Done))
}<|MERGE_RESOLUTION|>--- conflicted
+++ resolved
@@ -21,11 +21,7 @@
 
 import akka.actor.ActorSystem
 import akka.stream.Materializer
-<<<<<<< HEAD
-import akka.stream.scaladsl.{FileIO, Sink}
-=======
 import akka.stream.scaladsl.{FileIO, Sink, Source}
->>>>>>> de658956
 import akka.util.ByteString
 import akka.{Done, NotUsed}
 import se.nimsa.sbx.dicom.DicomHierarchy.Image
@@ -96,17 +92,10 @@
   }
 
 
-<<<<<<< HEAD
-  override def fileSource(image: Image)(implicit actorSystem: ActorSystem, mat: Materializer) =
-    FileIO.fromPath(filePath(image)).mapMaterializedValue(_ => NotUsed)
-=======
   override def fileSink(tmpPath: String)(implicit actorSystem: ActorSystem, mat: Materializer, ec: ExecutionContext):  Sink[ByteString, Future[Done]] =
     FileIO.toPath(path.resolve(tmpPath)).mapMaterializedValue(_.map(_ => Done))
 
   override def fileSource(srcPath: String)(implicit actorSystem: ActorSystem, mat: Materializer, ec: ExecutionContext): Source[ByteString, NotUsed] =
     FileIO.fromPath(path.resolve(srcPath)).mapMaterializedValue(_ => NotUsed)
->>>>>>> de658956
 
-  override def fileSink(tmpPath: String)(implicit actorSystem: ActorSystem, mat: Materializer, ec: ExecutionContext): Sink[ByteString, Future[Done]] =
-    FileIO.toPath(path.resolve(tmpPath)).mapMaterializedValue(_.map(_ => Done))
 }