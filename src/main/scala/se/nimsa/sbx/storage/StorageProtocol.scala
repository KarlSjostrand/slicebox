--- conflicted
+++ resolved
@@ -59,15 +59,11 @@
   
   case class Source(sourceType: SourceType, sourceName: String, sourceId: Long)
   
-<<<<<<< HEAD
   case class SeriesSource(id: Long, sourceTypeId: SourceTypeId) extends Entity
-=======
-  case class SeriesSource(id: Long, sourceType: SourceType, sourceId: Long) extends Entity
 
   case class SeriesTag(id: Long, name: String) extends Entity
   
   case class SeriesSeriesTag(seriesId: Long, seriesTagId: Long)
->>>>>>> 86158f72
   
   case class FileName(value: String)
 
