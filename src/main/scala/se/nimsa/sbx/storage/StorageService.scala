/*
 * Copyright 2017 Lars Edenbrandt
 *
 * Licensed under the Apache License, Version 2.0 (the "License");
 * you may not use this file except in compliance with the License.
 * You may obtain a copy of the License at
 *
 *     http://www.apache.org/licenses/LICENSE-2.0
 *
 * Unless required by applicable law or agreed to in writing, software
 * distributed under the License is distributed on an "AS IS" BASIS,
 * WITHOUT WARRANTIES OR CONDITIONS OF ANY KIND, either express or implied.
 * See the License for the specific language governing permissions and
 * limitations under the License.
 */

package se.nimsa.sbx.storage

import java.awt.RenderingHints
import java.awt.image.BufferedImage
import java.io.{ByteArrayOutputStream, InputStream}
import javax.imageio.ImageIO

import akka.{Done, NotUsed}
import akka.actor.ActorSystem
import akka.stream.Materializer
import akka.stream.scaladsl.{Sink, Source, StreamConverters}
import akka.util.ByteString
import com.amazonaws.util.IOUtils
import org.dcm4che3.data.Tag
import org.dcm4che3.imageio.plugins.dcm.DicomImageReadParam
import se.nimsa.sbx.dicom.DicomHierarchy.Image
import se.nimsa.sbx.dicom.DicomUtil._
import se.nimsa.sbx.dicom.streams.DicomStreams
import se.nimsa.sbx.dicom.{DicomData, ImageAttribute}
import se.nimsa.sbx.storage.StorageProtocol.ImageInformation

import scala.concurrent.{ExecutionContext, Future}

/**
  * Created by michaelkober on 2016-04-25.
  */
trait StorageService {

  val bufferSize = 524288

  def storeDicomData(dicomData: DicomData, image: Image): Boolean

  def imageName(image: Image) = image.id.toString

  def deleteFromStorage(images: Seq[Image]): Unit = images foreach deleteFromStorage

  def deleteFromStorage(image: Image): Unit

  def move(sourceImageName: String, targetImageName: String): Unit

  def readDicomData(image: Image, withPixelData: Boolean): DicomData

  def readImageAttributes(image: Image): List[ImageAttribute]

  def readImageInformation(image: Image): ImageInformation

  def readImageInformation(inputStream: InputStream): ImageInformation = {
    val dicomData = loadDicomData(inputStream, withPixelData = false)
    val attributes = dicomData.attributes
    val instanceNumber = attributes.getInt(Tag.InstanceNumber, 1)
    val imageIndex = attributes.getInt(Tag.ImageIndex, 1)
    val frameIndex = if (instanceNumber > imageIndex) instanceNumber else imageIndex
    ImageInformation(
      attributes.getInt(Tag.NumberOfFrames, 1),
      frameIndex,
      attributes.getInt(Tag.SmallestImagePixelValue, 0),
      attributes.getInt(Tag.LargestImagePixelValue, 0))
  }

  def readPngImageData(image: Image, frameNumber: Int, windowMin: Int, windowMax: Int, imageHeight: Int)
                      (implicit system: ActorSystem, materializer: Materializer): Array[Byte]

  def readPngImageData(source: Source[ByteString, _], frameNumber: Int, windowMin: Int, windowMax: Int, imageHeight: Int)
                      (implicit system: ActorSystem, materializer: Materializer): Array[Byte] = {
    // dcm4che does not support viewing of deflated data, cf. Github issue #42
    // As a workaround, do streaming inflate and mapping of transfer syntax
    val inflatedSource = DicomStreams.inflatedSource(source)
    val is = inflatedSource.runWith(StreamConverters.asInputStream())
    val iis = ImageIO.createImageInputStream(is)
    try {
      val imageReader = ImageIO.getImageReadersByFormatName("DICOM").next
      imageReader.setInput(iis)
      val param = imageReader.getDefaultReadParam.asInstanceOf[DicomImageReadParam]
      if (windowMin < windowMax) {
        param.setWindowCenter((windowMax - windowMin) / 2)
        param.setWindowWidth(windowMax - windowMin)
      }
      val bi = try
        scaleImage(imageReader.read(frameNumber - 1, param), imageHeight)
      catch {
        case e: Exception => throw new IllegalArgumentException(e)
      }
      val baos = new ByteArrayOutputStream
      ImageIO.write(bi, "png", baos)
      baos.close()
      baos.toByteArray
    } finally {
      iis.close()
    }
  }

  def imageAsInputStream(image: Image): InputStream

  def imageAsByteArray(image: Image): Array[Byte] = {
    val is = imageAsInputStream(image)
    try {
      IOUtils.toByteArray(is)
    } finally {
      IOUtils.closeQuietly(is, null)
    }
  }

  def scaleImage(image: BufferedImage, imageHeight: Int): BufferedImage = {
    val ratio = imageHeight / image.getHeight.asInstanceOf[Double]
    if (ratio != 0.0 && ratio != 1.0) {
      val imageWidth = (image.getWidth * ratio).asInstanceOf[Int]
      val resized = new BufferedImage(imageWidth, imageHeight, image.getType)
      val g = resized.createGraphics()
      g.setRenderingHint(RenderingHints.KEY_INTERPOLATION, RenderingHints.VALUE_INTERPOLATION_BILINEAR)
      g.drawImage(image, 0, 0, imageWidth, imageHeight, 0, 0, image.getWidth, image.getHeight, null)
      g.dispose()
      resized
    } else
      image
  }

<<<<<<< HEAD
  def fileSource(image: Image)(implicit actorSystem: ActorSystem, mat: Materializer): Source[ByteString, NotUsed]
  def fileSink(tmpPath: String)(implicit actorSystem: ActorSystem, mat: Materializer, ec: ExecutionContext): Sink[ByteString, Future[Done]]
=======
  /** Sink for dicom files. */
  def fileSink(tmpPath: String)(implicit actorSystem: ActorSystem, mat: Materializer, ec: ExecutionContext):  Sink[ByteString, Future[Done]]

  /** Source for dicom files. */
  def fileSource(path: String)(implicit actorSystem: ActorSystem, mat: Materializer, ec: ExecutionContext):  Source[ByteString, NotUsed]
>>>>>>> de658956

}
<|MERGE_RESOLUTION|>--- conflicted
+++ resolved
@@ -130,15 +130,10 @@
       image
   }
 
-<<<<<<< HEAD
-  def fileSource(image: Image)(implicit actorSystem: ActorSystem, mat: Materializer): Source[ByteString, NotUsed]
-  def fileSink(tmpPath: String)(implicit actorSystem: ActorSystem, mat: Materializer, ec: ExecutionContext): Sink[ByteString, Future[Done]]
-=======
   /** Sink for dicom files. */
   def fileSink(tmpPath: String)(implicit actorSystem: ActorSystem, mat: Materializer, ec: ExecutionContext):  Sink[ByteString, Future[Done]]
 
   /** Source for dicom files. */
   def fileSource(path: String)(implicit actorSystem: ActorSystem, mat: Materializer, ec: ExecutionContext):  Source[ByteString, NotUsed]
->>>>>>> de658956
 
 }
