/*
 * Copyright 2014 Lars Edenbrandt
 *
 * Licensed under the Apache License, Version 2.0 (the "License");
 * you may not use this file except in compliance with the License.
 * You may obtain a copy of the License at
 *
 *     http://www.apache.org/licenses/LICENSE-2.0
 *
 * Unless required by applicable law or agreed to in writing, software
 * distributed under the License is distributed on an "AS IS" BASIS,
 * WITHOUT WARRANTIES OR CONDITIONS OF ANY KIND, either express or implied.
 * See the License for the specific language governing permissions and
 * limitations under the License.
 */

package se.nimsa.sbx.anonymization

import akka.actor.{Actor, Props, Stash}
import akka.event.{Logging, LoggingReceive}
import akka.pattern.pipe
import se.nimsa.sbx.anonymization.AnonymizationProtocol._
import se.nimsa.sbx.app.GeneralProtocol.ImagesDeleted
import se.nimsa.sbx.dicom.DicomHierarchy.DicomHierarchyLevel
import se.nimsa.sbx.util.SequentialPipeToSupport

import scala.concurrent.{ExecutionContext, Future}

class AnonymizationServiceActor(anonymizationDao: AnonymizationDAO, purgeEmptyAnonymizationKeys: Boolean)
                               (implicit ec: ExecutionContext) extends Actor with Stash with SequentialPipeToSupport {

  import AnonymizationUtil._

  val log = Logging(context.system, this)

  override def preStart {
    context.system.eventStream.subscribe(context.self, classOf[ImagesDeleted])
  }

  log.info("Anonymization service started")

  def receive = LoggingReceive {

    case ImagesDeleted(imageIds) =>
      if (purgeEmptyAnonymizationKeys) anonymizationDao.deleteAnonymizationKeysForImageIds(imageIds)

    case msg: AnonymizationRequest =>

      msg match {
        case AddAnonymizationKey(anonymizationKey) =>
          anonymizationDao.insertAnonymizationKey(anonymizationKey)
            .map(AnonymizationKeyAdded)
            .pipeSequentiallyTo(sender)

        case RemoveAnonymizationKey(anonymizationKeyId) =>
          anonymizationDao.deleteAnonymizationKey(anonymizationKeyId)
            .map(_ => AnonymizationKeyRemoved(anonymizationKeyId))
            .pipeSequentiallyTo(sender)

        case GetAnonymizationKeys(startIndex, count, orderBy, orderAscending, filter) =>
          pipe(anonymizationDao.anonymizationKeys(startIndex, count, orderBy, orderAscending, filter).map(AnonymizationKeys)).to(sender)

        case GetAnonymizationKey(anonymizationKeyId) =>
          pipe(anonymizationDao.anonymizationKeyForId(anonymizationKeyId)).to(sender)

        case GetAnonymizationKeyValues(anonPatientName, anonPatientID, anonStudyInstanceUID, anonSeriesInstanceUID, anonSOPInstanceUID) =>
          // look for matching keys on image, series, study then patient levels.
          val f = anonymizationDao.anonymizationKeyForImage(anonPatientName, anonPatientID, anonStudyInstanceUID, anonSeriesInstanceUID, anonSOPInstanceUID)
            .flatMap(_
              .map(key => anonymizationDao.anonymizationKeyValuesForAnonymizationKeyId(key.id)
                .map(values => AnonymizationKeyValues(DicomHierarchyLevel.IMAGE, values)))
              .getOrElse(anonymizationDao.anonymizationKeyForSeries(anonPatientName, anonPatientID, anonStudyInstanceUID, anonSeriesInstanceUID)
                .flatMap(_
                  .map(key => anonymizationDao.anonymizationKeyValuesForAnonymizationKeyId(key.id)
                    .map(values => AnonymizationKeyValues(DicomHierarchyLevel.SERIES, values)))
                  .getOrElse(anonymizationDao.anonymizationKeyForStudy(anonPatientName, anonPatientID, anonStudyInstanceUID)
                    .flatMap(_
                      .map(key => anonymizationDao.anonymizationKeyValuesForAnonymizationKeyId(key.id)
                        .map(values => AnonymizationKeyValues(DicomHierarchyLevel.STUDY, values)))
                      .getOrElse(anonymizationDao.anonymizationKeyForPatient(anonPatientName, anonPatientID)
                        .flatMap(_
                          .map(key => anonymizationDao.anonymizationKeyValuesForAnonymizationKeyId(key.id)
                            .map(values => AnonymizationKeyValues(DicomHierarchyLevel.PATIENT, values)))
                          .getOrElse(Future.successful(AnonymizationKeyValues.empty)))))))))
          pipe(f).to(sender)

        case GetTagValuesForAnonymizationKey(anonymizationKeyId) =>
          val tagValues = anonymizationDao.anonymizationKeyValuesForAnonymizationKeyId(anonymizationKeyId)
          pipe(tagValues).to(sender)

        case QueryAnonymizationKeys(query) =>
          val order = query.order.map(_.orderBy)
          val orderAscending = query.order.forall(_.orderAscending)
          pipe(anonymizationDao.queryAnonymizationKeys(query.startIndex, query.count, order, orderAscending, query.queryProperties)).to(sender)

        case CreateAnonymizationKey(imageId, patientNameMaybe, patientIDMaybe, patientSexMaybe, patientAgeMaybe, studyInstanceUIDMaybe, seriesInstanceUIDMaybe, sopInstanceUIDMaybe) =>

          val patientName = patientNameMaybe.getOrElse("")
          val anonPatientName = createAnonymousPatientName(patientSexMaybe, patientAgeMaybe)
          val patientID = patientIDMaybe.getOrElse("")
          val anonPatientID = createUid("")
          val studyInstanceUID = studyInstanceUIDMaybe.getOrElse("")
          val anonStudyInstanceUID = createUid("")
          val seriesInstanceUID = seriesInstanceUIDMaybe.getOrElse("")
          val anonSeriesInstanceUID = createUid("")
          val sopInstanceUID = sopInstanceUIDMaybe.getOrElse("")
          val anonSOPInstanceUID = createUid("")

          val anonKey = AnonymizationKey(-1, System.currentTimeMillis, imageId,
            patientName, anonPatientName, patientID, anonPatientID,
            studyInstanceUID, anonStudyInstanceUID,
            seriesInstanceUID, anonSeriesInstanceUID,
            sopInstanceUID, anonSOPInstanceUID)

          anonymizationDao
            .insertAnonymizationKey(anonKey)
            .pipeSequentiallyTo(sender)
      }
  }

<<<<<<< HEAD
=======
  private def applyTagValues(key: AnonymizationKey, tagValues: Seq[TagValue]): AnonymizationKey = {
    key.copy(anonPatientName = tagValues.filter(_.tagPath.isRoot).find(_.tagPath.tag == Tag.PatientName).map(_.value).getOrElse(key.anonPatientName),
      anonPatientID = tagValues.filter(_.tagPath.isRoot).find(_.tagPath.tag == Tag.PatientID).map(_.value).getOrElse(key.anonPatientID),
      anonStudyInstanceUID = tagValues.filter(_.tagPath.isRoot).find(_.tagPath.tag == Tag.StudyInstanceUID).map(_.value).getOrElse(key.anonStudyInstanceUID),
      anonSeriesInstanceUID = tagValues.filter(_.tagPath.isRoot).find(_.tagPath.tag == Tag.SeriesInstanceUID).map(_.value).getOrElse(key.anonSeriesInstanceUID),
      anonFrameOfReferenceUID = tagValues.filter(_.tagPath.isRoot).find(_.tagPath.tag == Tag.FrameOfReferenceUID).map(_.value).getOrElse(key.anonFrameOfReferenceUID))
  }

>>>>>>> 6a3d3481
}

object AnonymizationServiceActor {
  def props(anonymizationDao: AnonymizationDAO, purgeEmptyAnonymizationKeys: Boolean)(implicit ec: ExecutionContext): Props = Props(new AnonymizationServiceActor(anonymizationDao, purgeEmptyAnonymizationKeys))
}<|MERGE_RESOLUTION|>--- conflicted
+++ resolved
@@ -19,6 +19,7 @@
 import akka.actor.{Actor, Props, Stash}
 import akka.event.{Logging, LoggingReceive}
 import akka.pattern.pipe
+import se.nimsa.dicom.data.{Tag, TagPath}
 import se.nimsa.sbx.anonymization.AnonymizationProtocol._
 import se.nimsa.sbx.app.GeneralProtocol.ImagesDeleted
 import se.nimsa.sbx.dicom.DicomHierarchy.DicomHierarchyLevel
@@ -28,8 +29,6 @@
 
 class AnonymizationServiceActor(anonymizationDao: AnonymizationDAO, purgeEmptyAnonymizationKeys: Boolean)
                                (implicit ec: ExecutionContext) extends Actor with Stash with SequentialPipeToSupport {
-
-  import AnonymizationUtil._
 
   val log = Logging(context.system, this)
 
@@ -63,26 +62,81 @@
         case GetAnonymizationKey(anonymizationKeyId) =>
           pipe(anonymizationDao.anonymizationKeyForId(anonymizationKeyId)).to(sender)
 
-        case GetAnonymizationKeyValues(anonPatientName, anonPatientID, anonStudyInstanceUID, anonSeriesInstanceUID, anonSOPInstanceUID) =>
+        case GetAnonymizationKeyValues(patientName, patientID, studyInstanceUID, seriesInstanceUID, sopInstanceUID) =>
           // look for matching keys on image, series, study then patient levels.
-          val f = anonymizationDao.anonymizationKeyForImage(anonPatientName, anonPatientID, anonStudyInstanceUID, anonSeriesInstanceUID, anonSOPInstanceUID)
+          val f = anonymizationDao.anonymizationKeyForImage(patientName, patientID, studyInstanceUID, seriesInstanceUID, sopInstanceUID)
             .flatMap(_
               .map(key => anonymizationDao.anonymizationKeyValuesForAnonymizationKeyId(key.id)
-                .map(values => AnonymizationKeyValues(DicomHierarchyLevel.IMAGE, values)))
-              .getOrElse(anonymizationDao.anonymizationKeyForSeries(anonPatientName, anonPatientID, anonStudyInstanceUID, anonSeriesInstanceUID)
+                .map(values => AnonymizationKeyValues(DicomHierarchyLevel.IMAGE, Some(key), values)))
+              .getOrElse(anonymizationDao.anonymizationKeyForSeries(patientName, patientID, studyInstanceUID, seriesInstanceUID)
                 .flatMap(_
                   .map(key => anonymizationDao.anonymizationKeyValuesForAnonymizationKeyId(key.id)
-                    .map(values => AnonymizationKeyValues(DicomHierarchyLevel.SERIES, values)))
-                  .getOrElse(anonymizationDao.anonymizationKeyForStudy(anonPatientName, anonPatientID, anonStudyInstanceUID)
+                    .map(values => AnonymizationKeyValues(DicomHierarchyLevel.SERIES, Some(key), values)))
+                  .getOrElse(anonymizationDao.anonymizationKeyForStudy(patientName, patientID, studyInstanceUID)
                     .flatMap(_
                       .map(key => anonymizationDao.anonymizationKeyValuesForAnonymizationKeyId(key.id)
-                        .map(values => AnonymizationKeyValues(DicomHierarchyLevel.STUDY, values)))
-                      .getOrElse(anonymizationDao.anonymizationKeyForPatient(anonPatientName, anonPatientID)
+                        .map(values => AnonymizationKeyValues(DicomHierarchyLevel.STUDY, Some(key), values)))
+                      .getOrElse(anonymizationDao.anonymizationKeyForPatient(patientName, patientID)
                         .flatMap(_
                           .map(key => anonymizationDao.anonymizationKeyValuesForAnonymizationKeyId(key.id)
-                            .map(values => AnonymizationKeyValues(DicomHierarchyLevel.PATIENT, values)))
+                            .map(values => AnonymizationKeyValues(DicomHierarchyLevel.PATIENT, Some(key), values)))
                           .getOrElse(Future.successful(AnonymizationKeyValues.empty)))))))))
           pipe(f).to(sender)
+
+        case GetReverseAnonymizationKeyValues(anonPatientName, anonPatientID, anonStudyInstanceUID, anonSeriesInstanceUID, anonSOPInstanceUID) =>
+          // look for matching keys on image, series, study then patient levels.
+          val f = anonymizationDao.anonymizationKeyForImageForAnonInfo(anonPatientName, anonPatientID, anonStudyInstanceUID, anonSeriesInstanceUID, anonSOPInstanceUID)
+            .flatMap(_
+              .map(key => anonymizationDao.anonymizationKeyValuesForAnonymizationKeyId(key.id)
+                .map(values => AnonymizationKeyValues(DicomHierarchyLevel.IMAGE, Some(key), values)))
+              .getOrElse(anonymizationDao.anonymizationKeyForSeriesForAnonInfo(anonPatientName, anonPatientID, anonStudyInstanceUID, anonSeriesInstanceUID)
+                .flatMap(_
+                  .map(key => anonymizationDao.anonymizationKeyValuesForAnonymizationKeyId(key.id)
+                    .map(values => AnonymizationKeyValues(DicomHierarchyLevel.SERIES, Some(key), values)))
+                  .getOrElse(anonymizationDao.anonymizationKeyForStudyForAnonInfo(anonPatientName, anonPatientID, anonStudyInstanceUID)
+                    .flatMap(_
+                      .map(key => anonymizationDao.anonymizationKeyValuesForAnonymizationKeyId(key.id)
+                        .map(values => AnonymizationKeyValues(DicomHierarchyLevel.STUDY, Some(key), values)))
+                      .getOrElse(anonymizationDao.anonymizationKeyForPatientForAnonInfo(anonPatientName, anonPatientID)
+                        .flatMap(_
+                          .map(key => anonymizationDao.anonymizationKeyValuesForAnonymizationKeyId(key.id)
+                            .map(values => AnonymizationKeyValues(DicomHierarchyLevel.PATIENT, Some(key), values)))
+                          .getOrElse(Future.successful(AnonymizationKeyValues.empty)))))))))
+          pipe(f).to(sender)
+
+        case InsertAnonymizationKey(imageId, tagValues) =>
+
+          val patientNameValue = tagValues.find(_.tagPath == TagPath.fromTag(Tag.PatientName))
+          val patientIDValue = tagValues.find(_.tagPath == TagPath.fromTag(Tag.PatientID))
+          val studyInstanceUIDValue = tagValues.find(_.tagPath == TagPath.fromTag(Tag.StudyInstanceUID))
+          val seriesInstanceUIDValue = tagValues.find(_.tagPath == TagPath.fromTag(Tag.SeriesInstanceUID))
+          val sopInstanceUIDValue = tagValues.find(_.tagPath == TagPath.fromTag(Tag.SOPInstanceUID))
+
+          val patientName = patientNameValue.map(_.value).getOrElse("")
+          val anonPatientName = patientNameValue.map(_.anonymizedValue).getOrElse("")
+          val patientID = patientIDValue.map(_.value).getOrElse("")
+          val anonPatientID = patientIDValue.map(_.anonymizedValue).getOrElse("")
+          val studyInstanceUID = studyInstanceUIDValue.map(_.value).getOrElse("")
+          val anonStudyInstanceUID = studyInstanceUIDValue.map(_.anonymizedValue).getOrElse("")
+          val seriesInstanceUID = seriesInstanceUIDValue.map(_.value).getOrElse("")
+          val anonSeriesInstanceUID = seriesInstanceUIDValue.map(_.anonymizedValue).getOrElse("")
+          val sopInstanceUID = sopInstanceUIDValue.map(_.value).getOrElse("")
+          val anonSOPInstanceUID = sopInstanceUIDValue.map(_.anonymizedValue).getOrElse("")
+
+          val anonKey = AnonymizationKey(-1, System.currentTimeMillis, imageId,
+            patientName, anonPatientName, patientID, anonPatientID,
+            studyInstanceUID, anonStudyInstanceUID,
+            seriesInstanceUID, anonSeriesInstanceUID,
+            sopInstanceUID, anonSOPInstanceUID)
+
+          anonymizationDao
+            .insertAnonymizationKey(anonKey)
+            .flatMap { key =>
+              val keyValues = tagValues.toSeq
+                .map(tv => AnonymizationKeyValue(key.id, tv.tagPath.toString, tv.value, tv.anonymizedValue))
+              anonymizationDao.insertAnonymizationKeyValues(keyValues)
+            }
+            .pipeSequentiallyTo(sender)
 
         case GetTagValuesForAnonymizationKey(anonymizationKeyId) =>
           val tagValues = anonymizationDao.anonymizationKeyValuesForAnonymizationKeyId(anonymizationKeyId)
@@ -93,42 +147,9 @@
           val orderAscending = query.order.forall(_.orderAscending)
           pipe(anonymizationDao.queryAnonymizationKeys(query.startIndex, query.count, order, orderAscending, query.queryProperties)).to(sender)
 
-        case CreateAnonymizationKey(imageId, patientNameMaybe, patientIDMaybe, patientSexMaybe, patientAgeMaybe, studyInstanceUIDMaybe, seriesInstanceUIDMaybe, sopInstanceUIDMaybe) =>
-
-          val patientName = patientNameMaybe.getOrElse("")
-          val anonPatientName = createAnonymousPatientName(patientSexMaybe, patientAgeMaybe)
-          val patientID = patientIDMaybe.getOrElse("")
-          val anonPatientID = createUid("")
-          val studyInstanceUID = studyInstanceUIDMaybe.getOrElse("")
-          val anonStudyInstanceUID = createUid("")
-          val seriesInstanceUID = seriesInstanceUIDMaybe.getOrElse("")
-          val anonSeriesInstanceUID = createUid("")
-          val sopInstanceUID = sopInstanceUIDMaybe.getOrElse("")
-          val anonSOPInstanceUID = createUid("")
-
-          val anonKey = AnonymizationKey(-1, System.currentTimeMillis, imageId,
-            patientName, anonPatientName, patientID, anonPatientID,
-            studyInstanceUID, anonStudyInstanceUID,
-            seriesInstanceUID, anonSeriesInstanceUID,
-            sopInstanceUID, anonSOPInstanceUID)
-
-          anonymizationDao
-            .insertAnonymizationKey(anonKey)
-            .pipeSequentiallyTo(sender)
       }
   }
 
-<<<<<<< HEAD
-=======
-  private def applyTagValues(key: AnonymizationKey, tagValues: Seq[TagValue]): AnonymizationKey = {
-    key.copy(anonPatientName = tagValues.filter(_.tagPath.isRoot).find(_.tagPath.tag == Tag.PatientName).map(_.value).getOrElse(key.anonPatientName),
-      anonPatientID = tagValues.filter(_.tagPath.isRoot).find(_.tagPath.tag == Tag.PatientID).map(_.value).getOrElse(key.anonPatientID),
-      anonStudyInstanceUID = tagValues.filter(_.tagPath.isRoot).find(_.tagPath.tag == Tag.StudyInstanceUID).map(_.value).getOrElse(key.anonStudyInstanceUID),
-      anonSeriesInstanceUID = tagValues.filter(_.tagPath.isRoot).find(_.tagPath.tag == Tag.SeriesInstanceUID).map(_.value).getOrElse(key.anonSeriesInstanceUID),
-      anonFrameOfReferenceUID = tagValues.filter(_.tagPath.isRoot).find(_.tagPath.tag == Tag.FrameOfReferenceUID).map(_.value).getOrElse(key.anonFrameOfReferenceUID))
-  }
-
->>>>>>> 6a3d3481
 }
 
 object AnonymizationServiceActor {
