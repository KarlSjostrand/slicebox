--- conflicted
+++ resolved
@@ -35,10 +35,7 @@
 
   case class GetImportSessionImages(id: Long) extends ImportSessionRequest
 
-<<<<<<< HEAD
-=======
 
->>>>>>> 49e93989
   case class ImageAddedToSession(importSessionImage: ImportSessionImage)
 
   case class ImportSessions(importSessions:Seq[ImportSession])
