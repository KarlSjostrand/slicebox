--- conflicted
+++ resolved
@@ -102,13 +102,7 @@
       case Some(importSession) =>
 
         val source = Source(SourceType.IMPORT, importSession.name, importSessionId)
-<<<<<<< HEAD
-        val futureImport = storeData(bytes, source, storage)
-=======
-        val tempPath = createTempPath()
-
-        val futureImport = bytes.runWith(dicomDataSink(storage.fileSink(tempPath), reverseAnonymizationQuery, Contexts.imageDataContexts))
->>>>>>> 50fe0764
+        val futureImport = storeData(bytes, source, storage, Contexts.imageDataContexts)
 
         onComplete(futureImport) {
           case Success(metaData) =>
