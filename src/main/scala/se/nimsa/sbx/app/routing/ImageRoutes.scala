/*
 * Copyright 2016 Lars Edenbrandt
 *
 * Licensed under the Apache License, Version 2.0 (the "License");
 * you may not use this file except in compliance with the License.
 * You may obtain a copy of the License at
 *
 *     http://www.apache.org/licenses/LICENSE-2.0
 *
 * Unless required by applicable law or agreed to in writing, software
 * distributed under the License is distributed on an "AS IS" BASIS,
 * WITHOUT WARRANTIES OR CONDITIONS OF ANY KIND, either express or implied.
 * See the License for the specific language governing permissions and
 * limitations under the License.
 */

package se.nimsa.sbx.app.routing

import java.io.File

import scala.concurrent.Future
import akka.pattern.ask
import se.nimsa.sbx.app.GeneralProtocol._
import se.nimsa.sbx.app.SliceboxService
import se.nimsa.sbx.dicom.DicomHierarchy.{FlatSeries, Image, Patient, Study}
import se.nimsa.sbx.dicom.DicomUtil
import se.nimsa.sbx.dicom.ImageAttribute
import se.nimsa.sbx.metadata.MetaDataProtocol._
import se.nimsa.sbx.storage.StorageProtocol._
import se.nimsa.sbx.user.UserProtocol.ApiUser
import spray.http.ContentType.apply
import spray.http.FormFile
import spray.http.HttpData
import spray.http.HttpEntity
import spray.http.HttpHeaders._
import spray.http.MediaTypes._
import spray.http.StatusCodes._
import spray.routing.Route
import se.nimsa.sbx.util.SbxExtensions._

trait ImageRoutes {
  this: SliceboxService =>

  val chunkSize = 524288
  val bufferSize = chunkSize

  def imageRoutes(apiUser: ApiUser): Route =
    path("images") {
      post {
        formField('file.as[FormFile]) { file =>
          storeDataSetRoute(file.entity.data.toByteArray, apiUser)
        } ~ entity(as[Array[Byte]]) { bytes =>
          storeDataSetRoute(bytes, apiUser)
        }
      }
    } ~ path("images" / "jpeg") {
      parameters('studyid.as[Long]) { studyId =>
        post {
<<<<<<< HEAD
          entity(as[Array[Byte]]) { jpegBytes =>
            val source = Source(SourceType.USER, apiUser.user, apiUser.id)
            onSuccess(storageService.ask(AddJpeg(jpegBytes, studyId, source)).mapTo[Option[Image]]) {
              case Some(image) =>
                import spray.httpx.SprayJsonSupport._
                complete((Created, image))
              case _ =>
                complete(NotFound)
            }
          }
        }
      }
    } ~ pathPrefix("images") {
      import spray.httpx.SprayJsonSupport._

      pathPrefix(LongNumber) { imageId =>
        pathEndOrSingleSlash {
          get {
            onSuccess(storageService.ask(GetImagePath(imageId)).mapTo[Option[ImagePath]]) {
              _.map(imagePath => {
                detach() {
                  autoChunk(chunkSize) {
                    complete(HttpEntity(`application/octet-stream`, HttpData(imagePath.imagePath.toFile)))
                  }
=======
          formField('file.as[FormFile]) { file =>
            addDatasetRoute(file.entity.data.toByteArray, apiUser)
          } ~ entity(as[Array[Byte]]) { bytes =>
            addDatasetRoute(bytes, apiUser)
          }
        }
      } ~ pathPrefix(LongNumber) { imageId =>
        onSuccess(metaDataService.ask(GetImage(imageId)).mapTo[Option[Image]]) {
          case Some(image) =>
            pathEndOrSingleSlash {
              get {
                onSuccess(storageService.ask(GetImagePath(image)).mapTo[Option[ImagePath]]) {
                  case Some(imagePath) =>
                    detach() {
                      autoChunk(chunkSize) {
                        complete(HttpEntity(`application/octet-stream`, HttpData(imagePath.imagePath.toFile)))
                      }
                    }
                  case None =>
                    complete((NotFound, s"No file found for image id $imageId"))
                }
              } ~ delete {
                onSuccess(storageService.ask(DeleteDataset(image)).flatMap { _ =>
                  metaDataService.ask(DeleteMetaData(image.id))
                }) {
                  case _ =>
                    complete(NoContent)
>>>>>>> 88a81c9e
                }
              }
<<<<<<< HEAD
            }
          } ~ delete {
            onSuccess(storageService.ask(DeleteDataset(imageId))) {
              case DatasetDeleted(imageId) =>
                complete(NoContent)
            }
          }
        } ~ path("attributes") {
          get {
            onSuccess(storageService.ask(GetImageAttributes(imageId)).mapTo[Option[List[ImageAttribute]]]) {
              complete(_)
            }
          }
        } ~ path("imageinformation") {
          get {
            onSuccess(storageService.ask(GetImageInformation(imageId)).mapTo[Option[ImageInformation]]) {
              complete(_)
            }
          }
        } ~ path("png") {
          parameters(
            'framenumber.as[Int] ? 1,
            'windowmin.as[Int] ? 0,
            'windowmax.as[Int] ? 0,
            'imageheight.as[Int] ? 0) { (frameNumber, min, max, height) =>
              get {
                onSuccess(storageService.ask(GetImageFrame(imageId, frameNumber, min, max, height)).mapTo[Option[Array[Byte]]]) {
                  case Some(bytes) => complete(HttpEntity(`image/png`, HttpData(bytes)))
                  case None        => complete(NotFound)
=======
            } ~ path("attributes") {
              get {
                onSuccess(storageService.ask(GetImageAttributes(image)).mapTo[Option[List[ImageAttribute]]]) {
                  import spray.httpx.SprayJsonSupport._
                  complete(_)
                }
              }
            } ~ path("imageinformation") {
              get {
                onSuccess(storageService.ask(GetImageInformation(image)).mapTo[Option[ImageInformation]]) {
                  import spray.httpx.SprayJsonSupport._
                  complete(_)
                }
              }
            } ~ path("png") {
              parameters(
                'framenumber.as[Int] ? 1,
                'windowmin.as[Int] ? 0,
                'windowmax.as[Int] ? 0,
                'imageheight.as[Int] ? 0) { (frameNumber, min, max, height) =>
                get {
                  onSuccess(storageService.ask(GetImageFrame(image, frameNumber, min, max, height)).mapTo[Option[Array[Byte]]]) {
                    case Some(bytes) => complete(HttpEntity(`image/png`, HttpData(bytes)))
                    case None => complete(NotFound)
                  }
>>>>>>> 88a81c9e
                }
              }
            }
          case None =>
            complete(NotFound)
        }
      } ~ path("delete") {
        post {
          entity(as[Seq[Long]]) { imageIds =>
            val futureDeleted = Future.sequence {
                  imageIds.map { imageId =>
                    metaDataService.ask(GetImage(imageId)).mapTo[Option[Image]].map { imageMaybe =>
                      imageMaybe.map { image =>
                        storageService.ask(DeleteDataset(image)).flatMap { _ =>
                          metaDataService.ask(DeleteMetaData(image.id))
                        }
                      }
                    }.unwrap
              }
            }
            onSuccess(futureDeleted) { m =>
              complete(NoContent)
            }
          }
        }
      } ~ path("export") {
        post {
          entity(as[Seq[Long]]) { imageIds =>
            if (imageIds.isEmpty)
              complete(NoContent)
            else {
              val imagesAndSeriesFuture = Future.sequence {
                imageIds.map { imageId =>
                  metaDataService.ask(GetImage(imageId)).mapTo[Option[Image]].flatMap { imageMaybe =>
                    imageMaybe.map { image =>
                      metaDataService.ask(GetSingleFlatSeries(image.seriesId)).mapTo[Option[FlatSeries]].map { flatSeriesMaybe =>
                        flatSeriesMaybe.map { flatSeries =>
                          (image, flatSeries)
                        }
                      }
                    }.unwrap
                  }
                }
              }.map(_.flatten)

              onSuccess(imagesAndSeriesFuture) { imagesAndSeries =>
                complete(storageService.ask(CreateTempZipFile(imagesAndSeries)).mapTo[FileName])
              }
            }
          }
        } ~ get {
          parameter('filename) { fileName =>
            detach() {
              autoChunk(chunkSize) {
                respondWithHeader(`Content-Disposition`("attachment; filename=\"slicebox-export.zip\"")) {
                  complete(HttpEntity(`application/zip`, HttpData(new File(System.getProperty("java.io.tmpdir"), fileName))))
                }
              }
            }
          }
        }
<<<<<<< HEAD
      }
    }

  def storeDataSetRoute(bytes: Array[Byte], apiUser: ApiUser): Route = {
    val dataset = DicomUtil.loadDataset(bytes, true)
    val source = Source(SourceType.USER, apiUser.user, apiUser.id)
    onSuccess(storageService.ask(AddDataset(dataset, source))) {
      case DatasetAdded(image, source, overwrite) =>
=======
      } ~ path("jpeg") {
        parameters('studyid.as[Long]) { studyId =>
          post {
            entity(as[Array[Byte]]) { jpegBytes =>
              val source = Source(SourceType.USER, apiUser.user, apiUser.id)
              val addedJpegFuture = metaDataService.ask(GetStudy(studyId)).mapTo[Option[Study]].flatMap { studyMaybe =>
                studyMaybe.map { study =>
                  metaDataService.ask(GetPatient(study.patientId)).mapTo[Option[Patient]].map { patientMaybe =>
                    patientMaybe.map { patient =>
                      storageService.ask(CreateJpeg(jpegBytes, patient, study)).mapTo[JpegCreated].flatMap { jpeg =>
                        metaDataService.ask(AddMetaData(jpeg.dataset, source)).mapTo[MetaDataAdded].flatMap { metaData =>
                          storageService.ask(AddJpeg(metaData.image, source, jpeg.jpegTempPath)).map { _ => metaData.image }
                        }
                      }
                    }
                  }
                }.unwrap
              }.unwrap
              onSuccess(addedJpegFuture) {
                case Some(image) =>
                  import spray.httpx.SprayJsonSupport._
                  complete((Created, image))
                case _ =>
                  complete(NotFound)
              }
            }
          }
        }
      }
    }

  private def addDatasetRoute(bytes: Array[Byte], apiUser: ApiUser) = {
    val dataset = DicomUtil.loadDataset(bytes, withPixelData = true)
    val source = Source(SourceType.USER, apiUser.user, apiUser.id)
    val futureImageAndOverwrite =
      storageService.ask(CheckDataset(dataset)).mapTo[Boolean].flatMap { status =>
        metaDataService.ask(AddMetaData(dataset, source)).mapTo[MetaDataAdded].flatMap { metaData =>
          storageService.ask(AddDataset(dataset, source, metaData.image)).mapTo[DatasetAdded].map { datasetAdded => (metaData.image, datasetAdded.overwrite) }
        }
      }
    onSuccess(futureImageAndOverwrite) {
      case (image, overwrite) =>
>>>>>>> 88a81c9e
        import spray.httpx.SprayJsonSupport._
        if (overwrite)
          complete((OK, image))
        else
          complete((Created, image))
    }
  }

}<|MERGE_RESOLUTION|>--- conflicted
+++ resolved
@@ -45,43 +45,9 @@
   val bufferSize = chunkSize
 
   def imageRoutes(apiUser: ApiUser): Route =
-    path("images") {
-      post {
-        formField('file.as[FormFile]) { file =>
-          storeDataSetRoute(file.entity.data.toByteArray, apiUser)
-        } ~ entity(as[Array[Byte]]) { bytes =>
-          storeDataSetRoute(bytes, apiUser)
-        }
-      }
-    } ~ path("images" / "jpeg") {
-      parameters('studyid.as[Long]) { studyId =>
+    pathPrefix("images") {
+      pathEndOrSingleSlash {
         post {
-<<<<<<< HEAD
-          entity(as[Array[Byte]]) { jpegBytes =>
-            val source = Source(SourceType.USER, apiUser.user, apiUser.id)
-            onSuccess(storageService.ask(AddJpeg(jpegBytes, studyId, source)).mapTo[Option[Image]]) {
-              case Some(image) =>
-                import spray.httpx.SprayJsonSupport._
-                complete((Created, image))
-              case _ =>
-                complete(NotFound)
-            }
-          }
-        }
-      }
-    } ~ pathPrefix("images") {
-      import spray.httpx.SprayJsonSupport._
-
-      pathPrefix(LongNumber) { imageId =>
-        pathEndOrSingleSlash {
-          get {
-            onSuccess(storageService.ask(GetImagePath(imageId)).mapTo[Option[ImagePath]]) {
-              _.map(imagePath => {
-                detach() {
-                  autoChunk(chunkSize) {
-                    complete(HttpEntity(`application/octet-stream`, HttpData(imagePath.imagePath.toFile)))
-                  }
-=======
           formField('file.as[FormFile]) { file =>
             addDatasetRoute(file.entity.data.toByteArray, apiUser)
           } ~ entity(as[Array[Byte]]) { bytes =>
@@ -109,40 +75,8 @@
                 }) {
                   case _ =>
                     complete(NoContent)
->>>>>>> 88a81c9e
-                }
-              }
-<<<<<<< HEAD
-            }
-          } ~ delete {
-            onSuccess(storageService.ask(DeleteDataset(imageId))) {
-              case DatasetDeleted(imageId) =>
-                complete(NoContent)
-            }
-          }
-        } ~ path("attributes") {
-          get {
-            onSuccess(storageService.ask(GetImageAttributes(imageId)).mapTo[Option[List[ImageAttribute]]]) {
-              complete(_)
-            }
-          }
-        } ~ path("imageinformation") {
-          get {
-            onSuccess(storageService.ask(GetImageInformation(imageId)).mapTo[Option[ImageInformation]]) {
-              complete(_)
-            }
-          }
-        } ~ path("png") {
-          parameters(
-            'framenumber.as[Int] ? 1,
-            'windowmin.as[Int] ? 0,
-            'windowmax.as[Int] ? 0,
-            'imageheight.as[Int] ? 0) { (frameNumber, min, max, height) =>
-              get {
-                onSuccess(storageService.ask(GetImageFrame(imageId, frameNumber, min, max, height)).mapTo[Option[Array[Byte]]]) {
-                  case Some(bytes) => complete(HttpEntity(`image/png`, HttpData(bytes)))
-                  case None        => complete(NotFound)
-=======
+                }
+              }
             } ~ path("attributes") {
               get {
                 onSuccess(storageService.ask(GetImageAttributes(image)).mapTo[Option[List[ImageAttribute]]]) {
@@ -168,7 +102,6 @@
                     case Some(bytes) => complete(HttpEntity(`image/png`, HttpData(bytes)))
                     case None => complete(NotFound)
                   }
->>>>>>> 88a81c9e
                 }
               }
             }
@@ -177,6 +110,7 @@
         }
       } ~ path("delete") {
         post {
+          import spray.httpx.SprayJsonSupport._
           entity(as[Seq[Long]]) { imageIds =>
             val futureDeleted = Future.sequence {
                   imageIds.map { imageId =>
@@ -196,6 +130,7 @@
         }
       } ~ path("export") {
         post {
+          import spray.httpx.SprayJsonSupport._
           entity(as[Seq[Long]]) { imageIds =>
             if (imageIds.isEmpty)
               complete(NoContent)
@@ -230,16 +165,6 @@
             }
           }
         }
-<<<<<<< HEAD
-      }
-    }
-
-  def storeDataSetRoute(bytes: Array[Byte], apiUser: ApiUser): Route = {
-    val dataset = DicomUtil.loadDataset(bytes, true)
-    val source = Source(SourceType.USER, apiUser.user, apiUser.id)
-    onSuccess(storageService.ask(AddDataset(dataset, source))) {
-      case DatasetAdded(image, source, overwrite) =>
-=======
       } ~ path("jpeg") {
         parameters('studyid.as[Long]) { studyId =>
           post {
@@ -282,7 +207,6 @@
       }
     onSuccess(futureImageAndOverwrite) {
       case (image, overwrite) =>
->>>>>>> 88a81c9e
         import spray.httpx.SprayJsonSupport._
         if (overwrite)
           complete((OK, image))
