--- conflicted
+++ resolved
@@ -87,13 +87,8 @@
             get {
               onComplete(Future(storage.readPngImageData(imageId, frameNumber, min, max, height))) {
                 case Success(bytes) => complete(HttpEntity(`image/png`, bytes))
-<<<<<<< HEAD
-                case Failure(e) if e.isInstanceOf[NotFoundException] => complete(NotFound)
-                case Failure(_)  => complete(NoContent)
-=======
                 case Failure(_: NotFoundException) => complete(NotFound)
                 case Failure(_)  => complete(NotImplemented)
->>>>>>> 171449cf
               }
             }
           }
