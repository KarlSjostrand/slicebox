/*
 * Copyright 2014 Lars Edenbrandt
 *
 * Licensed under the Apache License, Version 2.0 (the "License");
 * you may not use this file except in compliance with the License.
 * You may obtain a copy of the License at
 *
 *     http://www.apache.org/licenses/LICENSE-2.0
 *
 * Unless required by applicable law or agreed to in writing, software
 * distributed under the License is distributed on an "AS IS" BASIS,
 * WITHOUT WARRANTIES OR CONDITIONS OF ANY KIND, either express or implied.
 * See the License for the specific language governing permissions and
 * limitations under the License.
 */

package se.nimsa.sbx.app.routing

import java.io.ByteArrayOutputStream
import java.util.zip.{ZipEntry, ZipOutputStream}

import akka.NotUsed
import akka.http.scaladsl.common.EntityStreamingSupport
import akka.http.scaladsl.model.HttpEntity
import akka.http.scaladsl.model.MediaTypes._
import akka.http.scaladsl.model.StatusCodes._
import akka.http.scaladsl.model.headers._
import akka.http.scaladsl.server.Directives._
import akka.http.scaladsl.server.Route
import akka.pattern.ask
import akka.stream.scaladsl.{Sink, SourceQueueWithComplete, Source => StreamSource}
import akka.stream.{OverflowStrategy, QueueOfferResult}
import akka.util.ByteString
import se.nimsa.dcm4che.streams.DicomModifyFlow.TagModification
import se.nimsa.sbx.app.GeneralProtocol._
import se.nimsa.sbx.app.SliceboxBase
import se.nimsa.sbx.dicom.DicomHierarchy.{FlatSeries, Image, Patient, Study}
import se.nimsa.sbx.dicom._
import se.nimsa.sbx.lang.NotFoundException
import se.nimsa.sbx.metadata.MetaDataProtocol._
import se.nimsa.sbx.storage.StorageProtocol._
import se.nimsa.sbx.user.UserProtocol.ApiUser
import se.nimsa.sbx.util.SbxExtensions._

import scala.concurrent.Future
import scala.util.{Failure, Success}

trait ImageRoutes {
  this: SliceboxBase =>

  implicit val jsonStreamingSupport = EntityStreamingSupport.json()

  def imageRoutes(apiUser: ApiUser): Route =
    pathPrefix("images") {
      pathEndOrSingleSlash {
        post {
          fileUpload("file") {
            case (_, bytes) => addDicomDataRoute(bytes, apiUser)
          } ~ extractDataBytes { bytes =>
            addDicomDataRoute(bytes, apiUser)
          }
        }
      } ~ pathPrefix(LongNumber) { imageId =>
        pathEndOrSingleSlash {
          get {
            complete(HttpEntity(`application/octet-stream`, storage.fileSource(imageId)))
          } ~ delete {
            complete(metaDataService.ask(DeleteMetaData(Seq(imageId))).map { _ =>
              system.eventStream.publish(ImagesDeleted(Seq(imageId)))
              storage.deleteFromStorage(Seq(imageId))
              NoContent
            })
          }
        } ~ path("attributes") {
          get {
            complete(storage.readImageAttributes(imageId))
          }
        } ~ path("imageinformation") {
          get {
            complete(storage.readImageInformation(imageId))
          }
        } ~ path("png") {
          parameters((
            'framenumber.as[Int] ? 1,
            'windowmin.as[Int] ? 0,
            'windowmax.as[Int] ? 0,
            'imageheight.as[Int] ? 0)) { (frameNumber, min, max, height) =>
            get {
              onComplete(storage.readPngImageData(imageId, frameNumber, min, max, height)) {
                case Success(bytes) => complete(HttpEntity(`image/png`, bytes))
                case Failure(_: NotFoundException) => complete(NotFound)
                case Failure(_) => complete(NotImplemented)
<<<<<<< HEAD
              }
            }
          }
        } ~ path("modify") {
          post {
            entity(as[Seq[TagMapping]]) { tagMappings =>
              val tagModifications = tagMappings.map(tm => TagModification(tm.tagPath, _ => tm.value, insert = true))
              onSuccess(modifyData(imageId, tagModifications, storage)) {
                case (metaDataDeleted, metaDataAdded) =>
                  system.eventStream.publish(ImagesDeleted(metaDataDeleted.imageIds))
                  system.eventStream.publish(ImageAdded(metaDataAdded.image.id, metaDataAdded.source, !metaDataAdded.imageAdded))
                  complete((Created, metaDataAdded.image))
=======
>>>>>>> 4444f9f5
              }
            }
          }
        }
      } ~ path("delete") {
        post {
          entity(as[Seq[Long]]) { imageIds =>
            val futureDeleted = metaDataService.ask(DeleteMetaData(imageIds)).map(_ =>
              storage.deleteFromStorage(imageIds))
            onSuccess(futureDeleted) {
              system.eventStream.publish(ImagesDeleted(imageIds))
              complete(NoContent)
            }
          }
        }
      } ~ path("export") {
        post {
          entity(as[Seq[Long]]) { imageIds =>
            if (imageIds.isEmpty)
              complete(NoContent)
            else
              complete(storageService.ask(CreateExportSet(imageIds)).mapTo[ExportSetId])
          }
        } ~ get {
          parameter('id.as[Long]) { exportSetId =>
            respondWithHeader(`Content-Disposition`(ContentDispositionTypes.attachment, Map("filename" -> "slicebox-export.zip"))) {
              onSuccess(storageService.ask(GetExportSetImageIds(exportSetId)).mapTo[Option[Seq[Long]]]) {
                case Some(imageIds) =>
                  val source: StreamSource[ByteString, _] = StreamSource.queue[ByteString](0, OverflowStrategy.fail)
                    .mapMaterializedValue(queue => new ImageZipper(queue).zipNext(imageIds))
                  complete(HttpEntity(`application/octet-stream`, source))
                case None =>
                  complete(NotFound)
              }
            }
          }
        }
      } ~ path("jpeg") {
        parameters(('studyid.as[Long], 'description.?)) { (studyId, optionalDescription) =>
          post {
            extractDataBytes { bytes =>
              val source = Source(SourceType.USER, apiUser.user, apiUser.id)
              val addedJpegFuture = metaDataService.ask(GetStudy(studyId)).mapTo[Option[Study]].flatMap { studyMaybe =>
                studyMaybe.map { study =>
                  metaDataService.ask(GetPatient(study.patientId)).mapTo[Option[Patient]].map { patientMaybe =>
                    patientMaybe.map { patient =>
                      bytes.fold(ByteString.empty)(_ ++ _).runWith(Sink.head).map { allBytes =>
                        val scBytes = Jpeg2Dcm(allBytes.toArray, patient, study, optionalDescription)
                        storeDicomData(StreamSource.single(ByteString(scBytes)), source, storage, Contexts.extendedContexts)
                          .map { metaData =>
                            system.eventStream.publish(ImageAdded(metaData.image.id, source, !metaData.imageAdded))
                            metaData.image
                          }
                      }
                    }
                  }.unwrap
                }.unwrap
              }.unwrap
              onSuccess(addedJpegFuture) {
                case Some(image) =>
                  complete((Created, image))
                case _ =>
                  complete(NotFound)
              }
            }
          }
        }
      }
    }

  private def addDicomDataRoute(bytes: StreamSource[ByteString, _], apiUser: ApiUser): Route = {
    val source = Source(SourceType.USER, apiUser.user, apiUser.id)
    val futureUpload = storeDicomData(bytes, source, storage, Contexts.extendedContexts)

    onSuccess(futureUpload) { metaData =>
      system.eventStream.publish(ImageAdded(metaData.image.id, source, !metaData.imageAdded))
      val httpStatus = if (metaData.imageAdded) Created else OK
      complete((httpStatus, metaData.image))
    }
  }

  class ImageZipper(queue: SourceQueueWithComplete[ByteString]) {

    val byteStream = new ByteArrayOutputStream()
    val zipStream = new ZipOutputStream(byteStream)

    private def getImageData(imageId: Long): Future[Option[(Image, FlatSeries, StreamSource[ByteString, NotUsed])]] =
      metaDataService.ask(GetImage(imageId)).mapTo[Option[Image]].flatMap { imageMaybe =>
        imageMaybe.map { image =>
          metaDataService.ask(GetSingleFlatSeries(image.seriesId)).mapTo[Option[FlatSeries]].map { flatSeriesMaybe =>
            flatSeriesMaybe.map { flatSeries =>
              (image, flatSeries, storage.fileSource(imageId))
            }
          }
        }.unwrap
      }

    private def createZipEntry(image: Image, flatSeries: FlatSeries): ZipEntry = {

      def sanitize(string: String) = string.replace('/', '-').replace('\\', '-')

      val patientFolder = sanitize(s"${flatSeries.patient.id}_${flatSeries.patient.patientName.value}-${flatSeries.patient.patientID.value}")
      val studyFolder = sanitize(s"${flatSeries.study.id}_${flatSeries.study.studyDate.value}")
      val seriesFolder = sanitize(s"${flatSeries.series.id}_${flatSeries.series.seriesDate.value}_${flatSeries.series.modality.value}")
      val imageName = s"${image.id}.dcm"
      val entryName = s"$patientFolder/$studyFolder/$seriesFolder/$imageName"
      new ZipEntry(entryName)
    }

    def zipNext(imageIds: Seq[Long]): Unit = {
      if (imageIds.nonEmpty) {
        val imageId = imageIds.head
        getImageData(imageId).onComplete {

          case Success(Some((image, flatSeries, dicomDataSource))) =>
            val zipEntry = createZipEntry(image, flatSeries)
            zipStream.putNextEntry(zipEntry)
            dicomDataSource.map(_.toArray).runForeach(zipStream.write).andThen {
              case Success(_) =>
                val zippedBytes = byteStream.toByteArray
                byteStream.reset()
                queue.offer(ByteString(zippedBytes)).onComplete {

                  case Success(QueueOfferResult.Enqueued) =>
                    zipNext(imageIds.tail)

                  case Success(result) =>
                    queue.fail(new Exception(s"Unable to add image $imageId to export stream: $result"))

                  case Failure(error) =>
                    queue.fail(error)
                }
            }
          case Success(None) =>
            queue.fail(new Exception(s"Could not find image data for image id $imageId"))

          case Failure(error) =>
            queue.fail(error)
            zipStream.close()
        }
      } else {
        zipStream.close()
        val zippedBytes = byteStream.toByteArray
        queue.offer(ByteString(zippedBytes)).onComplete {
          case Success(_) => queue.complete()
          case Failure(error) => queue.fail(error)
        }
      }
    }

  }

}<|MERGE_RESOLUTION|>--- conflicted
+++ resolved
@@ -90,7 +90,6 @@
                 case Success(bytes) => complete(HttpEntity(`image/png`, bytes))
                 case Failure(_: NotFoundException) => complete(NotFound)
                 case Failure(_) => complete(NotImplemented)
-<<<<<<< HEAD
               }
             }
           }
@@ -103,8 +102,6 @@
                   system.eventStream.publish(ImagesDeleted(metaDataDeleted.imageIds))
                   system.eventStream.publish(ImageAdded(metaDataAdded.image.id, metaDataAdded.source, !metaDataAdded.imageAdded))
                   complete((Created, metaDataAdded.image))
-=======
->>>>>>> 4444f9f5
               }
             }
           }
