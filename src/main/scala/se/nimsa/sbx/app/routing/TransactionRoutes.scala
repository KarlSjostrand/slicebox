--- conflicted
+++ resolved
@@ -46,33 +46,12 @@
               post {
                 extractDataBytes { compressedBytes =>
                   val source = Source(SourceType.BOX, box.name, box.id)
-<<<<<<< HEAD
-                  onSuccess(storeData(compressedBytes.via(Compression.inflate()), source, storage)) { metaData =>
+                  onSuccess(storeData(compressedBytes.via(Compression.inflate()), source, storage, Contexts.extendedContexts)) { metaData =>
                     onSuccess(boxService.ask(UpdateIncoming(box, outgoingTransactionId, sequenceNumber, totalImageCount, metaData.image.id, metaData.imageAdded))) {
                       case IncomingUpdated(transaction) =>
                         transaction.status match {
                           case TransactionStatus.FAILED => complete(InternalServerError)
                           case _ => complete(NoContent)
-=======
-                  val tmpPath = createTempPath()
-
-                  val futureStored = compressedBytes
-                    .via(Compression.inflate())
-                    .runWith(dicomDataSink(storage.fileSink(tmpPath), reverseAnonymizationQuery, Contexts.extendedContexts))
-
-                  onSuccess(futureStored) {
-                    case (maybeFmi, maybeDataset) =>
-                      val attributes: Attributes = maybeDataset.getOrElse(throw new DicomStreamException("DICOM data has no dataset"))
-                      onSuccess(metaDataService.ask(AddMetaData(attributes, source)).mapTo[MetaDataAdded]) { metaData =>
-                        onSuccess(storageService.ask(MoveDicomData(tmpPath, s"${metaData.image.id}")).mapTo[DicomDataMoved]) { _ =>
-                          onSuccess(boxService.ask(UpdateIncoming(box, outgoingTransactionId, sequenceNumber, totalImageCount, metaData.image.id, metaData.imageAdded))) {
-                            case IncomingUpdated(transaction) =>
-                              transaction.status match {
-                                case TransactionStatus.FAILED => complete(InternalServerError)
-                                case _ => complete(NoContent)
-                              }
-                          }
->>>>>>> 50fe0764
                         }
                     }
                   }
