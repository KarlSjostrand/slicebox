--- conflicted
+++ resolved
@@ -105,20 +105,10 @@
                     case Some(transactionImage) =>
                       val imageId = transactionImage.image.imageId
                       onSuccess(boxService.ask(GetOutgoingTagValues(transactionImage)).mapTo[Seq[OutgoingTagValue]]) { transactionTagValues =>
-<<<<<<< HEAD
                         val tagValues = transactionTagValues.map(_.tagValue)
                         onSuccess(anonymizedDicomData(imageId, tagValues, storage)) {
                           case Some(streamSource) =>
-=======
-                        val tagMods = transactionTagValues.map { ttv =>
-                          val tagBytes = DicomUtil.padToEvenLength(ByteString(ttv.tagValue.value), ttv.tagValue.tag)
-                          TagModification(ttv.tagValue.tag, _ => tagBytes, insert = true)
-                        }
-                        onSuccess(metaDataService.ask(GetImage(imageId)).mapTo[Option[Image]]) {
-                          case Some(image) =>
-                            val streamSource = anonymizedData(image, tagMods, storage).via(Compression.deflate)
->>>>>>> 64a88676
-                            complete(HttpEntity(ContentTypes.`application/octet-stream`, streamSource))
+                            complete(HttpEntity(ContentTypes.`application/octet-stream`, streamSource.via(Compression.deflate)))
                           case None =>
                             complete((NotFound, s"Image not found for image id $imageId"))
                         }
