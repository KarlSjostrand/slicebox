/*
 * Copyright 2014 Lars Edenbrandt
 *
 * Licensed under the Apache License, Version 2.0 (the "License");
 * you may not use this file except in compliance with the License.
 * You may obtain a copy of the License at
 *
 *     http://www.apache.org/licenses/LICENSE-2.0
 *
 * Unless required by applicable law or agreed to in writing, software
 * distributed under the License is distributed on an "AS IS" BASIS,
 * WITHOUT WARRANTIES OR CONDITIONS OF ANY KIND, either express or implied.
 * See the License for the specific language governing permissions and
 * limitations under the License.
 */

package se.nimsa.sbx.metadata

import se.nimsa.sbx.dicom.DicomHierarchy._
import se.nimsa.sbx.dicom.DicomProperty
import se.nimsa.sbx.dicom.DicomPropertyValue._
import se.nimsa.sbx.metadata.MetaDataProtocol.QueryOperator._
import se.nimsa.sbx.metadata.MetaDataProtocol._
import se.nimsa.sbx.util.DbUtil._
import slick.basic.{BasicAction, BasicStreamingAction, DatabaseConfig}
import slick.jdbc.{GetResult, JdbcProfile}

import scala.concurrent.{ExecutionContext, Future}

class MetaDataDAO(val dbConf: DatabaseConfig[JdbcProfile])(implicit ec: ExecutionContext) {

  import MetaDataDAO._
  import dbConf.profile.api._

  val db = dbConf.db

  // *** Patient ***

  val toPatient: (Long, String, String, String, String) => Patient =
    (id: Long, patientName: String, patientID: String, patientBirthDate: String, patientSex: String) =>
      Patient(id, PatientName(patientName), PatientID(patientID), PatientBirthDate(patientBirthDate), PatientSex(patientSex))

  val fromPatient: Patient => Option[(Long, String, String, String, String)] =
    (patient: Patient) =>
      Option((patient.id, patient.patientName.value, patient.patientID.value, patient.patientBirthDate.value, patient.patientSex.value))

  class PatientsTable(tag: Tag) extends Table[Patient](tag, PatientsTable.name) {
    def id = column[Long]("id", O.PrimaryKey, O.AutoInc)
    def patientName = column[String](DicomProperty.PatientName.name, O.Length(180))
    def patientID = column[String](DicomProperty.PatientID.name, O.Length(128))
    def patientBirthDate = column[String](DicomProperty.PatientBirthDate.name)
    def patientSex = column[String](DicomProperty.PatientSex.name)
    def idxUniquePatient = index("idx_unique_patient", (patientName, patientID), unique = true)
    def * = (id, patientName, patientID, patientBirthDate, patientSex) <> (toPatient.tupled, fromPatient)
  }

  object PatientsTable {
    val name = "Patients"
  }

  val patientsQuery = TableQuery[PatientsTable]

<<<<<<< HEAD
  // *** Study *** //

  val fromStudy = (study: Study) => Option((study.id, study.patientId, study.studyInstanceUID.value, study.studyDescription.value, study.studyDate.value, study.studyID.value, study.accessionNumber.value, study.patientAge.value))

  val toStudy = (id: Long, patientId: Long, studyInstanceUID: String, studyDescription: String, studyDate: String, studyID: String, accessionNumber: String, patientAge: String) =>
    Study(id, patientId, StudyInstanceUID(studyInstanceUID), StudyDescription(studyDescription), StudyDate(studyDate), StudyID(studyID), AccessionNumber(accessionNumber), PatientAge(patientAge))
=======
  val fromStudy: Study => Option[(Long, Long, String, String, String, String, String, String)] =
    (study: Study) =>
      Option((study.id, study.patientId, study.studyInstanceUID.value, study.studyDescription.value, study.studyDate.value, study.studyID.value, study.accessionNumber.value, study.patientAge.value))

  // *** Study *** //

  val toStudy: (Long, Long, String, String, String, String, String, String) => Study =
    (id: Long, patientId: Long, studyInstanceUID: String, studyDescription: String, studyDate: String, studyID: String, accessionNumber: String, patientAge: String) =>
      Study(id, patientId, StudyInstanceUID(studyInstanceUID), StudyDescription(studyDescription), StudyDate(studyDate), StudyID(studyID), AccessionNumber(accessionNumber), PatientAge(patientAge))
>>>>>>> 31ac3cf6

  class StudiesTable(tag: Tag) extends Table[Study](tag, StudiesTable.name) {
    def id = column[Long]("id", O.PrimaryKey, O.AutoInc)
    def patientId = column[Long]("patientId")
    def studyInstanceUID = column[String](DicomProperty.StudyInstanceUID.name, O.Length(128))
    def studyDescription = column[String](DicomProperty.StudyDescription.name)
    def studyDate = column[String](DicomProperty.StudyDate.name)
    def studyID = column[String](DicomProperty.StudyID.name)
    def accessionNumber = column[String](DicomProperty.AccessionNumber.name)
    def patientAge = column[String](DicomProperty.PatientAge.name)
    def idxUniqueStudy = index("idx_unique_study", (patientId, studyInstanceUID), unique = true)
    def * = (id, patientId, studyInstanceUID, studyDescription, studyDate, studyID, accessionNumber, patientAge) <> (toStudy.tupled, fromStudy)

    def patientFKey = foreignKey("patientFKey", patientId, patientsQuery)(_.id, onUpdate = ForeignKeyAction.Cascade, onDelete = ForeignKeyAction.Cascade)
  }

  object StudiesTable {
    val name = "Studies"
  }

  val studiesQuery = TableQuery[StudiesTable]

  // *** Series ***

  val toSeries: (Long, Long, String, String, String, String, String, String, String, String, String) => Series =
    (id: Long, studyId: Long, seriesInstanceUID: String, seriesDescription: String, seriesDate: String, modality: String, protocolName: String, bodyPartExamined: String, manufacturer: String, stationName: String, frameOfReferenceUID: String) =>
      Series(id, studyId, SeriesInstanceUID(seriesInstanceUID), SeriesDescription(seriesDescription), SeriesDate(seriesDate), Modality(modality), ProtocolName(protocolName), BodyPartExamined(bodyPartExamined), Manufacturer(manufacturer), StationName(stationName), FrameOfReferenceUID(frameOfReferenceUID))

  val fromSeries: Series => Option[(Long, Long, String, String, String, String, String, String, String, String, String)] =
    (series: Series) =>
      Option((series.id, series.studyId, series.seriesInstanceUID.value, series.seriesDescription.value, series.seriesDate.value, series.modality.value, series.protocolName.value, series.bodyPartExamined.value, series.manufacturer.value, series.stationName.value, series.frameOfReferenceUID.value))

  class SeriesTable(tag: Tag) extends Table[Series](tag, SeriesTable.name) {
    def id = column[Long]("id", O.PrimaryKey, O.AutoInc)
    def studyId = column[Long]("studyId")
    def seriesInstanceUID = column[String](DicomProperty.SeriesInstanceUID.name, O.Length(128))
    def seriesDescription = column[String](DicomProperty.SeriesDescription.name)
    def seriesDate = column[String](DicomProperty.SeriesDate.name)
    def modality = column[String](DicomProperty.Modality.name)
    def protocolName = column[String](DicomProperty.ProtocolName.name)
    def bodyPartExamined = column[String](DicomProperty.BodyPartExamined.name)
    def manufacturer = column[String](DicomProperty.Manufacturer.name)
    def stationName = column[String](DicomProperty.StationName.name)
    def frameOfReferenceUID = column[String](DicomProperty.FrameOfReferenceUID.name)
    def idxUniqueStudy = index("idx_unique_series", (studyId, seriesInstanceUID), unique = true)
    def * = (id, studyId, seriesInstanceUID, seriesDescription, seriesDate, modality, protocolName, bodyPartExamined, manufacturer, stationName, frameOfReferenceUID) <> (toSeries.tupled, fromSeries)

    def studyFKey = foreignKey("studyFKey", studyId, studiesQuery)(_.id, onUpdate = ForeignKeyAction.Cascade, onDelete = ForeignKeyAction.Cascade)
  }

  object SeriesTable {
    val name = "Series"
  }

  val seriesQuery = TableQuery[SeriesTable]

  // *** Image ***

  val toImage: (Long, Long, String, String, String) => Image =
    (id: Long, seriesId: Long, sopInstanceUID: String, imageType: String, instanceNumber: String) =>
      Image(id, seriesId, SOPInstanceUID(sopInstanceUID), ImageType(imageType), InstanceNumber(instanceNumber))

  val fromImage: Image => Option[(Long, Long, String, String, String)] =
    (image: Image) =>
      Option((image.id, image.seriesId, image.sopInstanceUID.value, image.imageType.value, image.instanceNumber.value))

  class ImagesTable(tag: Tag) extends Table[Image](tag, ImagesTable.name) {
    def id = column[Long]("id", O.PrimaryKey, O.AutoInc)
    def seriesId = column[Long]("seriesId")
    def sopInstanceUID = column[String](DicomProperty.SOPInstanceUID.name, O.Length(128))
    def imageType = column[String](DicomProperty.ImageType.name)
    def instanceNumber = column[String](DicomProperty.InstanceNumber.name)
    def idxUniqueImage = index("idx_unique_image", (seriesId, sopInstanceUID), unique = true)
    def * = (id, seriesId, sopInstanceUID, imageType, instanceNumber) <> (toImage.tupled, fromImage)

    def seriesFKey = foreignKey("seriesFKey", seriesId, seriesQuery)(_.id, onUpdate = ForeignKeyAction.Cascade, onDelete = ForeignKeyAction.Cascade)
  }

  object ImagesTable {
    val name = "Images"
  }

  val imagesQuery = TableQuery[ImagesTable]

  def create(): Future[Unit] = createTables(dbConf, (PatientsTable.name, patientsQuery), (StudiesTable.name, studiesQuery), (SeriesTable.name, seriesQuery), (ImagesTable.name, imagesQuery))

  def drop(): Future[Unit] = db.run {
    (patientsQuery.schema ++ studiesQuery.schema ++ seriesQuery.schema ++ imagesQuery.schema).drop
  }

  def clear(): Future[Unit] = db.run {
    DBIO.seq(patientsQuery.delete, studiesQuery.delete, seriesQuery.delete, imagesQuery.delete)
  }

  // *** Complete listings

  def patients: Future[Seq[Patient]] = db.run {
    patientsQuery.result
  }

  def studies: Future[Seq[Study]] = db.run {
    studiesQuery.result
  }

  def series: Future[Seq[Series]] = db.run {
    seriesQuery.result
  }

  def images: Future[Seq[Image]] = db.run {
    imagesQuery.result
  }

  // *** Get entities by id

  def patientById(id: Long): Future[Option[Patient]] = db.run(patientsQuery.filter(_.id === id).result.headOption)

  def studyById(id: Long): Future[Option[Study]] = db.run(studiesQuery.filter(_.id === id).result.headOption)

  def seriesById(id: Long): Future[Option[Series]] = db.run(seriesQuery.filter(_.id === id).result.headOption)

  def imageById(id: Long): Future[Option[Image]] = db.run(imagesQuery.filter(_.id === id).result.headOption)

  // *** Inserts ***

  def insertPatientAction(patient: Patient): DBIOAction[Patient, NoStream, Effect.Write] =
    (patientsQuery returning patientsQuery.map(_.id) += patient
      .copy(patientName = patient.patientName.copy(value = patient.patientName.value.take(180))))
      .map(generatedId => patient.copy(id = generatedId))

  def insert(patient: Patient): Future[Patient] = db.run(insertPatientAction(patient))

  def insertStudyAction(study: Study): DBIOAction[Study, NoStream, Effect.Write] =
    (studiesQuery returning studiesQuery.map(_.id) += study)
      .map(generatedId => study.copy(id = generatedId))

  def insert(study: Study): Future[Study] = db.run(insertStudyAction(study))

  def insertSeriesAction(series: Series): DBIOAction[Series, NoStream, Effect.Write] =
    (seriesQuery returning seriesQuery.map(_.id) += series)
      .map(generatedId => series.copy(id = generatedId))

  def insert(series: Series): Future[Series] = db.run(insertSeriesAction(series))

  def insertImageAction(image: Image): DBIOAction[Image, NoStream, Effect.Write] =
    (imagesQuery returning imagesQuery.map(_.id) += image)
      .map(generatedId => image.copy(id = generatedId))

  def insert(image: Image): Future[Image] = db.run(insertImageAction(image))

  // *** Listing all patients, studies etc ***

  val patientsGetResult = GetResult(r =>
    Patient(r.nextLong, PatientName(r.nextString), PatientID(r.nextString), PatientBirthDate(r.nextString), PatientSex(r.nextString)))

  def patients(startIndex: Long, count: Long, orderBy: Option[String], orderAscending: Boolean, filter: Option[String]): Future[Seq[Patient]] =

    checkColumnExists(dbConf, orderBy, PatientsTable.name).flatMap { _ =>
      db.run {
        implicit val getResult: GetResult[Patient] = patientsGetResult

        val query =
          patientsBasePart +
            wherePart(filter) +
            patientsFilterPart(filter) +
            orderByPart(orderBy, orderAscending) +
            pagePart(startIndex, count)

        sql"#$query".as[Patient]
      }
    }

  val patientsBasePart = """select * from "Patients""""

  def patientsFilterPart(filter: Option[String]): String =
    filter.map(filterValue => {
      val filterValueLike = s"'%$filterValue%'".toLowerCase
      s""" (lcase("Patients"."patientName") like $filterValueLike or
           lcase("Patients"."patientID") like $filterValueLike or
           lcase("Patients"."patientBirthDate") like $filterValueLike or
           lcase("Patients"."patientSex") like $filterValueLike)"""
    })
      .getOrElse("")

  val queryPatientsSelectPart =
    """select distinct("Patients"."id"),
      "Patients"."patientName",
      "Patients"."patientID",
      "Patients"."patientBirthDate",
      "Patients"."patientSex" from "Patients"
      left join "Studies" on "Studies"."patientId" = "Patients"."id"
      left join "Series" on "Series"."studyId" = "Studies"."id""""

  def queryPatients(startIndex: Long, count: Long, orderBy: Option[String], orderAscending: Boolean, queryProperties: Seq[QueryProperty]): Future[Seq[Patient]] =

    checkColumnExists(dbConf, orderBy, PatientsTable.name, StudiesTable.name, SeriesTable.name).flatMap { _ =>
      Future.sequence(queryProperties.map(qp => checkColumnExists(dbConf, qp.propertyName, PatientsTable.name, StudiesTable.name, SeriesTable.name))).flatMap { _ =>
        db.run {
          implicit val getResult: GetResult[Patient] = patientsGetResult

          val query = queryPatientsSelectPart +
            wherePart(queryPart(queryProperties)) +
            orderByPart(orderBy, orderAscending) +
            pagePart(startIndex, count)

          sql"#$query".as[Patient]
        }
      }
    }

  val studiesGetResult = GetResult(r =>
    Study(r.nextLong, r.nextLong, StudyInstanceUID(r.nextString), StudyDescription(r.nextString), StudyDate(r.nextString), StudyID(r.nextString), AccessionNumber(r.nextString), PatientAge(r.nextString)))

  val queryStudiesSelectPart =
    """select distinct("Studies"."id"),
      "Studies"."patientId",
      "Studies"."studyInstanceUID",
      "Studies"."studyDescription",
      "Studies"."studyDate",
      "Studies"."studyID",
      "Studies"."accessionNumber",
      "Studies"."patientAge" from "Studies"
      left join "Patients" on "Patients"."id" = "Studies"."patientId"
      left join "Series" on "Series"."studyId" = "Studies"."id""""

  def queryStudies(startIndex: Long, count: Long, orderBy: Option[String], orderAscending: Boolean, queryProperties: Seq[QueryProperty]): Future[Seq[Study]] =

    checkColumnExists(dbConf, orderBy, PatientsTable.name, StudiesTable.name, SeriesTable.name).flatMap { _ =>
      Future.sequence(queryProperties.map(qp => checkColumnExists(dbConf, qp.propertyName, PatientsTable.name, StudiesTable.name, SeriesTable.name))).flatMap { _ =>
        db.run {
          implicit val getResult: GetResult[Study] = studiesGetResult

          val query = queryStudiesSelectPart +
            wherePart(queryPart(queryProperties)) +
            orderByPart(orderBy, orderAscending) +
            pagePart(startIndex, count)

          sql"#$query".as[Study]
        }
      }
    }

  val seriesGetResult = GetResult(r =>
    Series(r.nextLong, r.nextLong, SeriesInstanceUID(r.nextString), SeriesDescription(r.nextString), SeriesDate(r.nextString), Modality(r.nextString), ProtocolName(r.nextString), BodyPartExamined(r.nextString), Manufacturer(r.nextString), StationName(r.nextString), FrameOfReferenceUID(r.nextString)))

  val querySeriesSelectPart =
    """select distinct("Series"."id"),
      "Series"."studyId",
      "Series"."seriesInstanceUID",
      "Series"."seriesDescription",
      "Series"."seriesDate",
      "Series"."modality",
      "Series"."protocolName",
      "Series"."bodyPartExamined",
      "Series"."manufacturer",
      "Series"."stationName",
      "Series"."frameOfReferenceUID" from "Series"
      left join "Studies" on "Studies"."id" = "Series"."studyId"
      left join "Patients" on "Patients"."id" = "Studies"."patientId""""

  def querySeries(startIndex: Long, count: Long, orderBy: Option[String], orderAscending: Boolean, queryProperties: Seq[QueryProperty]): Future[Seq[Series]] =

    checkColumnExists(dbConf, orderBy, PatientsTable.name, StudiesTable.name, SeriesTable.name).flatMap { _ =>
      Future.sequence(queryProperties.map(qp => checkColumnExists(dbConf, qp.propertyName, PatientsTable.name, StudiesTable.name, SeriesTable.name))).flatMap { _ =>
        db.run {
          implicit val getResult: GetResult[Series] = seriesGetResult

          val query = querySeriesSelectPart +
            wherePart(queryPart(queryProperties)) +
            orderByPart(orderBy, orderAscending) +
            pagePart(startIndex, count)

          sql"#$query".as[Series]
        }
      }
    }

  val imagesGetResult = GetResult(r =>
    Image(r.nextLong, r.nextLong, SOPInstanceUID(r.nextString), ImageType(r.nextString), InstanceNumber(r.nextString)))

  val queryImagesSelectPart =
    """select distinct("Images"."id"),
      "Images"."seriesId",
      "Images"."sopInstanceUID",
      "Images"."imageType",
      "Images"."instanceNumber" from "Images"
      left join "Series" on "Series"."id" = "Images"."seriesId"
      left join "Studies" on "Studies"."id" = "Series"."studyId"
      left join "Patients" on "Patients"."id" = "Studies"."patientId""""

  def queryImages(startIndex: Long, count: Long, orderBy: Option[String], orderAscending: Boolean, queryProperties: Seq[QueryProperty]): Future[Seq[Image]] =

    checkColumnExists(dbConf, orderBy, PatientsTable.name, StudiesTable.name, SeriesTable.name, ImagesTable.name).flatMap { _ =>
      Future.sequence(queryProperties.map(qp => checkColumnExists(dbConf, qp.propertyName, PatientsTable.name, StudiesTable.name, SeriesTable.name, ImagesTable.name))).flatMap { _ =>
        db.run {
          implicit val getResult: GetResult[Image] = imagesGetResult

          val query = queryImagesSelectPart +
            wherePart(queryPart(queryProperties)) +
            orderByPart(orderBy, orderAscending) +
            pagePart(startIndex, count)

          sql"#$query".as[Image]
        }
      }
    }

  def queryFlatSeries(startIndex: Long, count: Long, orderBy: Option[String], orderAscending: Boolean, queryProperties: Seq[QueryProperty]): Future[Seq[FlatSeries]] =
    checkColumnExists(dbConf, orderBy, PatientsTable.name, StudiesTable.name, SeriesTable.name).flatMap { _ =>
      Future.sequence(queryProperties.map(qp => checkColumnExists(dbConf, qp.propertyName, PatientsTable.name, StudiesTable.name, SeriesTable.name))).flatMap { _ =>
        db.run {
          implicit val getResult: GetResult[FlatSeries] = flatSeriesGetResult

          val query = flatSeriesBasePart +
            wherePart(queryPart(queryProperties)) +
            orderByPart(orderBy, orderAscending) +
            pagePart(startIndex, count)

          sql"#$query".as[FlatSeries]
        }
      }
    }

  val flatSeriesBasePart =
    """select distinct("Series"."id"),
      "Patients"."id","Patients"."patientName","Patients"."patientID","Patients"."patientBirthDate","Patients"."patientSex",
      "Studies"."id","Studies"."patientId","Studies"."studyInstanceUID","Studies"."studyDescription","Studies"."studyDate","Studies"."studyID","Studies"."accessionNumber","Studies"."patientAge",
      "Series"."id","Series"."studyId","Series"."seriesInstanceUID","Series"."seriesDescription","Series"."seriesDate","Series"."modality","Series"."protocolName","Series"."bodyPartExamined","Series"."manufacturer","Series"."stationName","Series"."frameOfReferenceUID"
       from "Series"
       inner join "Studies" on "Series"."studyId" = "Studies"."id"
       inner join "Patients" on "Studies"."patientId" = "Patients"."id""""

  val flatSeriesGetResult = GetResult(r =>
    FlatSeries(r.nextLong,
      Patient(r.nextLong, PatientName(r.nextString), PatientID(r.nextString), PatientBirthDate(r.nextString), PatientSex(r.nextString)),
      Study(r.nextLong, r.nextLong, StudyInstanceUID(r.nextString), StudyDescription(r.nextString), StudyDate(r.nextString), StudyID(r.nextString), AccessionNumber(r.nextString), PatientAge(r.nextString)),
      Series(r.nextLong, r.nextLong, SeriesInstanceUID(r.nextString), SeriesDescription(r.nextString), SeriesDate(r.nextString), Modality(r.nextString), ProtocolName(r.nextString), BodyPartExamined(r.nextString), Manufacturer(r.nextString), StationName(r.nextString), FrameOfReferenceUID(r.nextString))))

  def flatSeries(startIndex: Long, count: Long, orderBy: Option[String], orderAscending: Boolean, filter: Option[String]): Future[Seq[FlatSeries]] =

    checkColumnExists(dbConf, orderBy, PatientsTable.name, StudiesTable.name, SeriesTable.name).flatMap { _ =>
      db.run {
        implicit val getResult: GetResult[FlatSeries] = flatSeriesGetResult

        val query = flatSeriesBasePart +
          wherePart(filter) +
          flatSeriesFilterPart(filter) +
          orderByPart(orderBy, orderAscending) +
          pagePart(startIndex, count)

        sql"#$query".as[FlatSeries]
      }
    }

  def flatSeriesFilterPart(filter: Option[String]): String =
    filter.map(filterValue => {
      val filterValueLike = s"'%$filterValue%'".toLowerCase
      s""" (lcase("Series"."id") like $filterValueLike or
           lcase("Patients"."patientName") like $filterValueLike or
           lcase("Patients"."patientID") like $filterValueLike or
           lcase("Patients"."patientBirthDate") like $filterValueLike or
           lcase("Patients"."patientSex") like $filterValueLike or
             lcase("Studies"."studyDescription") like $filterValueLike or
             lcase("Studies"."studyDate") like $filterValueLike or
             lcase("Studies"."studyID") like $filterValueLike or
             lcase("Studies"."accessionNumber") like $filterValueLike or
             lcase("Studies"."patientAge") like $filterValueLike or
                 lcase("Series"."seriesDescription") like $filterValueLike or
                 lcase("Series"."seriesDate") like $filterValueLike or
                 lcase("Series"."modality") like $filterValueLike or
                 lcase("Series"."protocolName") like $filterValueLike or
                 lcase("Series"."bodyPartExamined") like $filterValueLike or
                 lcase("Series"."manufacturer") like $filterValueLike or
                 lcase("Series"."stationName") like $filterValueLike)"""
    })
      .getOrElse("")

  def flatSeriesById(seriesId: Long): Future[Option[FlatSeries]] = db.run {
    implicit val getResult: GetResult[FlatSeries] = flatSeriesGetResult
    val query = flatSeriesBasePart + s""" where "Series"."id" = $seriesId"""
    sql"#$query".as[FlatSeries].headOption
  }

  // *** Grouped listings ***

  def studiesForPatient(startIndex: Long, count: Long, patientId: Long): Future[Seq[Study]] = db.run {
    studiesQuery
      .filter(_.patientId === patientId)
      .drop(startIndex)
      .take(count)
      .result
  }

  def seriesForStudy(startIndex: Long, count: Long, studyId: Long): Future[Seq[Series]] = db.run {
    seriesQuery
      .filter(_.studyId === studyId)
      .drop(startIndex)
      .take(count)
      .result
  }

  val imagesBasePart = """select * from "Images""""

  def imagesFilterPart(filter: Option[String]): String =
    filter.map(filterValue => {
      val filterValueLike = s"'%$filterValue%'".toLowerCase
      s""" (lcase("Images"."sopInstanceUID") like $filterValueLike or
           lcase("Images"."imageType") like $filterValueLike or
           lcase("Images"."instanceNumber") like $filterValueLike)"""
    })
      .getOrElse("")

  def imagesForSeries(startIndex: Long, count: Long, seriesId: Long, orderBy: Option[String], orderAscending: Boolean, filter: Option[String]): Future[Seq[Image]] =
    checkColumnExists(dbConf, orderBy, ImagesTable.name).flatMap { _ =>
      db.run {
        implicit val getResult: GetResult[Image] = imagesGetResult

        val imagesForSeriesPart = s""" "seriesId" = $seriesId"""

        val query =
          imagesBasePart +
            " where" +
            imagesForSeriesPart +
            filter.map(_ => " and").getOrElse("") +
            imagesFilterPart(filter) +
            orderByPart(orderBy, orderAscending) +
            pagePart(startIndex, count)

        sql"#$query".as[Image]
      }
    }

  def patientsByNameAndIDAction(patient: Patient): BasicStreamingAction[Seq[Patient], Patient, Effect.Read] =
    patientsQuery
      .filter(_.patientName === patient.patientName.value.take(180))
      .filter(_.patientID === patient.patientID.value)
      .result

  def patientByNameAndID(patient: Patient): Future[Option[Patient]] = db.run(patientsByNameAndIDAction(patient).headOption)

  def studiesByUidAndPatientAction(study: Study, patient: Patient): BasicStreamingAction[Seq[Study], Study, Effect.Read] =
    studiesQuery
      .filter(_.studyInstanceUID === study.studyInstanceUID.value)
      .filter(_.patientId === patient.id)
      .result

  def studyByUidAndPatient(study: Study, patient: Patient): Future[Option[Study]] =
    db.run(studiesByUidAndPatientAction(study, patient).headOption)

  def seriesByUidAndStudyAction(series: Series, study: Study): BasicStreamingAction[Seq[Series], Series, Effect.Read] =
    seriesQuery
      .filter(_.seriesInstanceUID === series.seriesInstanceUID.value)
      .filter(_.studyId === study.id)
      .result

  def seriesByUidAndStudy(series: Series, study: Study): Future[Option[Series]] =
    db.run(seriesByUidAndStudyAction(series, study).headOption)

  def imagesByUidAndSeriesAction(image: Image, series: Series): BasicStreamingAction[Seq[Image], Image, Effect.Read] =
    imagesQuery
      .filter(_.sopInstanceUID === image.sopInstanceUID.value)
      .filter(_.seriesId === series.id)
      .result

  def imageByUidAndSeries(image: Image, series: Series): Future[Option[Image]] =
    db.run(imagesByUidAndSeriesAction(image, series).headOption)

  // *** Updates ***

  def updatePatientAction(patient: Patient): BasicAction[Int, NoStream, Effect.Write] =
    patientsQuery.filter(_.id === patient.id).update(patient)

  def updatePatient(patient: Patient): Future[Int] = db.run(updatePatientAction(patient))

  def updateStudyAction(study: Study): BasicAction[Int, NoStream, Effect.Write] =
    studiesQuery.filter(_.id === study.id).update(study)

  def updateStudy(study: Study): Future[Int] = db.run(updateStudyAction(study))

  def updateSeriesAction(series: Series): BasicAction[Int, NoStream, Effect.Write] =
    seriesQuery.filter(_.id === series.id).update(series)

  def updateSeries(series: Series): Future[Int] = db.run(updateSeriesAction(series))

  def updateImageAction(image: Image): BasicAction[Int, NoStream, Effect.Write] =
    imagesQuery.filter(_.id === image.id).update(image)

  def updateImage(image: Image): Future[Int] = db.run(updateImageAction(image))

}

object MetaDataDAO {

  def wherePart(whereParts: Option[String]*): String =
    if (whereParts.exists(_.isDefined)) " where" else ""

  def orderByPart(orderBy: Option[String], orderAscending: Boolean): String =
    orderBy.map { orderByValue =>

      /*
      MySQL is case insensitive for most collations. When joining tables for listing flat series,
      we end up with columns `patientId` (foreign key in Series table) and patientID (DICOM
      attribute in Patients table) and we must distinguish between these. This fix makes sure the
      attribute is chosen over the foreign key and resolves the ambiguity.
       */
      val ob = if (orderByValue == "patientID") s""""Patients"."$orderByValue"""" else s""""$orderByValue""""

      s""" order by $ob ${if (orderAscending) "asc" else "desc"}"""
    }.getOrElse("")

  def pagePart(startIndex: Long, count: Long) = s""" limit $count offset $startIndex"""

  def wherePart(part: String): String =
    if (part.length > 0) s" where $part" else ""

  def queryPart(queryProperties: Seq[QueryProperty]): String =
    queryProperties.map(queryPropertyToPart).mkString(" and ")

  def queryPropertyToPart(queryProperty: QueryProperty): String = {
    val valuePart =
      if (queryProperty.operator == EQUALS)
        s"'${queryProperty.propertyValue}'"
      else
        s"'%${queryProperty.propertyValue}%'"
    s""""${queryProperty.propertyName}" ${queryProperty.operator.toString()} $valuePart"""
  }
}<|MERGE_RESOLUTION|>--- conflicted
+++ resolved
@@ -60,24 +60,12 @@
 
   val patientsQuery = TableQuery[PatientsTable]
 
-<<<<<<< HEAD
   // *** Study *** //
 
   val fromStudy = (study: Study) => Option((study.id, study.patientId, study.studyInstanceUID.value, study.studyDescription.value, study.studyDate.value, study.studyID.value, study.accessionNumber.value, study.patientAge.value))
 
   val toStudy = (id: Long, patientId: Long, studyInstanceUID: String, studyDescription: String, studyDate: String, studyID: String, accessionNumber: String, patientAge: String) =>
     Study(id, patientId, StudyInstanceUID(studyInstanceUID), StudyDescription(studyDescription), StudyDate(studyDate), StudyID(studyID), AccessionNumber(accessionNumber), PatientAge(patientAge))
-=======
-  val fromStudy: Study => Option[(Long, Long, String, String, String, String, String, String)] =
-    (study: Study) =>
-      Option((study.id, study.patientId, study.studyInstanceUID.value, study.studyDescription.value, study.studyDate.value, study.studyID.value, study.accessionNumber.value, study.patientAge.value))
-
-  // *** Study *** //
-
-  val toStudy: (Long, Long, String, String, String, String, String, String) => Study =
-    (id: Long, patientId: Long, studyInstanceUID: String, studyDescription: String, studyDate: String, studyID: String, accessionNumber: String, patientAge: String) =>
-      Study(id, patientId, StudyInstanceUID(studyInstanceUID), StudyDescription(studyDescription), StudyDate(studyDate), StudyID(studyID), AccessionNumber(accessionNumber), PatientAge(patientAge))
->>>>>>> 31ac3cf6
 
   class StudiesTable(tag: Tag) extends Table[Study](tag, StudiesTable.name) {
     def id = column[Long]("id", O.PrimaryKey, O.AutoInc)
