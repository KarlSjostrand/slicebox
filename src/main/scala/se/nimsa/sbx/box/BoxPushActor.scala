--- conflicted
+++ resolved
@@ -24,13 +24,8 @@
 import akka.http.scaladsl.unmarshalling.Unmarshal
 import akka.pattern.ask
 import akka.stream.ActorMaterializer
-<<<<<<< HEAD
-import akka.util.Timeout
-=======
 import akka.stream.scaladsl.Compression
 import akka.util.{ByteString, Timeout}
-import se.nimsa.dcm4che.streams.DicomFlows.TagModification
->>>>>>> 64a88676
 import se.nimsa.sbx.app.GeneralProtocol._
 import se.nimsa.sbx.box.BoxProtocol._
 import se.nimsa.sbx.dicom.streams.DicomStreamLoadOps
@@ -126,22 +121,11 @@
     }
   }
 
-<<<<<<< HEAD
   def pushImagePipeline(transactionImage: OutgoingTransactionImage, outgoingTagValues: Seq[OutgoingTagValue]): Future[HttpResponse] =
     anonymizedDicomData(transactionImage.image.imageId, outgoingTagValues.map(_.tagValue), storage).flatMap {
       case Some(source) =>
-=======
-  def pushImagePipeline(transactionImage: OutgoingTransactionImage, tagValues: Seq[OutgoingTagValue]): Future[HttpResponse] =
-    metaDataService.ask(GetImage(transactionImage.image.imageId)).mapTo[Option[Image]].flatMap {
-      case Some(image) =>
-        val tagMods = tagValues.map { ttv =>
-          val tagBytes = DicomUtil.padToEvenLength(ByteString(ttv.tagValue.value), ttv.tagValue.tag)
-          TagModification(ttv.tagValue.tag, _ => tagBytes, insert = true)
-        }
-        val source = anonymizedData(image, tagMods, storage).via(Compression.deflate)
->>>>>>> 64a88676
         val uri = s"${box.baseUrl}/image?transactionid=${transactionImage.transaction.id}&sequencenumber=${transactionImage.image.sequenceNumber}&totalimagecount=${transactionImage.transaction.totalImageCount}"
-        sliceboxRequest(HttpMethods.POST, uri, HttpEntity(ContentTypes.`application/octet-stream`, source))
+        sliceboxRequest(HttpMethods.POST, uri, HttpEntity(ContentTypes.`application/octet-stream`, source.via(Compression.deflate)))
       case None =>
         Future.failed(new IllegalArgumentException("Image not found for image id " + transactionImage.image.imageId))
     }
