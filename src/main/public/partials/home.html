--- conflicted
+++ resolved
@@ -191,26 +191,6 @@
 
         <ng-switch on="uiState.rightColumnSelectedTabIndex" class="tabpanel-container">
             <div role="tabpanel"
-<<<<<<< HEAD
-                id="images-content"
-                aria-labelledby="images"
-                ng-switch-when="0"
-                class="tab-content">
-
-                <md-button class="md-icon-button md-primary" ng-click="openImageSettingsModal()" aria-label="Display Settings">
-                    <md-icon md-svg-icon="/assets/images/ic_settings_24px.svg"></md-icon>
-                </md-button>
-
-                <md-card>
-                    <md-card-content>
-                        <md-content class="md-padding" style="height: 600px">
-
-                            <md-progress-circular ng-if="uiState.loadPngImagesInProgress" md-mode="indeterminate"></md-progress-circular>
-
-                            <div class="clearfix">
-                                <img ng-repeat="imageUrl in uiState.seriesDetails.pngImageUrls | orderBy:'frameIndex'" class="frame-image" ng-src="{{imageUrl.url}}" alt="" />
-                            </div>
-=======
                  id="images-content"
                  aria-labelledby="images"
                  ng-switch-when="0"
@@ -237,7 +217,6 @@
                                 <sbx-grid-column property="sopInstanceUID['value']" title="SOP Instance UID"></sbx-grid-column>
 
                             </sbx-grid>
->>>>>>> 31ac3cf6
                         </md-content>
                     </md-card-content>
                 </md-card>
@@ -253,28 +232,6 @@
                     <md-card-content>
                         <md-content class="md-padding" style="height: 600px">
                             <sbx-grid
-<<<<<<< HEAD
-                                load-page="loadImageAttributes(0, 1000000000, orderByProperty, orderByDirection, filter)"
-                                page-size="1000000000"
-                                sorting="true"
-                                filter="true"
-                                refresh-button="true"
-                                object-actions="imageAttributesActions"
-                                callbacks="callbacks.imageAttributesTable"
-                                empty-message="No image attributes found"
-                                grid-state="uiState.attributesTableState">
-
-                                <sbx-grid-column property="tag" title="Tag" filter="dicomTag"></sbx-grid-column>
-                                <sbx-grid-column property="name" title="Name"></sbx-grid-column>
-                                <sbx-grid-column property="vr" title="VR"></sbx-grid-column>
-                                <sbx-grid-column property="length" title="Length"></sbx-grid-column>
-                                <sbx-grid-column property="values" title="Value">
-                                    <sbx-grid-cell>
-                                        {{formatAttributeValues(rowObject.values)}}
-                                    </sbx-grid-cell>
-                                </sbx-grid-column>
-                                <sbx-grid-column property="tagPath" title="Tag Path" filter="tagPath"></sbx-grid-column>
-=======
                                     load-page="loadImageAttributes(0, 1000000000, orderByProperty, orderByDirection, filter)"
                                     page-size="1000000000"
                                     sorting="true"
@@ -300,13 +257,10 @@
                                     </sbx-grid-cell>
                                 </sbx-grid-column>
 
->>>>>>> 31ac3cf6
-                            </sbx-grid>
-                        </md-content>
-                    </md-card-content>
-                </md-card>
-<<<<<<< HEAD
-=======
+                            </sbx-grid>
+                        </md-content>
+                    </md-card-content>
+                </md-card>
             </div>
 
             <div role="tabpanel"
@@ -331,7 +285,6 @@
                         </md-content>
                     </md-card-content>
                 </md-card>
->>>>>>> 31ac3cf6
             </div>
 
             <div role="tabpanel"
@@ -402,29 +355,6 @@
                         </md-content>
                     </md-card-content>
                 </md-card>
-<<<<<<< HEAD
-                <md-card>
-                    <md-card-content>
-                        <h4 class="md-flex card-header">Datasets</h4>
-                        <md-content class="md-padding" style="height: 300px">
-                            <sbx-grid
-                                load-page="loadSelectedSeriesDatasets()"
-                                page-size="1000000"
-                                sorting="false"
-                                callbacks="callbacks.datasetsTable"
-                                empty-message="No datasets found">
-
-                                <sbx-grid-column property="url" title="URL">
-                                    <sbx-grid-cell>
-                                        <a ng-href="{{rowObject.url}}" target="_blank">{{rowObject.url}}</a>
-                                    </sbx-grid-cell>
-                                </sbx-grid-column>
-                            </sbx-grid>
-                        </md-content>
-                    </md-card-content>
-                </md-card>
-=======
->>>>>>> 31ac3cf6
             </div>
         </ng-switch>
     </div>
