--- conflicted
+++ resolved
@@ -30,20 +30,6 @@
 
     this.$get = function() {
         return {
-<<<<<<< HEAD
-            tagPathToString: function(tagPath) {
-                if (angular.isUndefined(tagPath)) {
-                    return "";
-                }
-
-                var tagToString = function(tag) {
-                    var returnValue = tag.toString(16);
-                    while (returnValue.length < 8) {
-                        returnValue = '0' + returnValue;
-                    }
-                    returnValue = '(' + returnValue.slice(0, 4) + ',' + returnValue.slice(4) + ')';
-                    return returnValue.toUpperCase();
-=======
             tagPathToString: function(tagPath, format) {
                 if (!tagPath) {
                     return "";
@@ -67,17 +53,10 @@
                         returnValue = '(' + returnValue.slice(0, 4) + ',' + returnValue.slice(4) + ')';
                         return returnValue.toUpperCase();
                     }
->>>>>>> ed76aa55
                 };
 
                 var toTagPathString = function(path, tail) {
                     var itemIndexSuffix = "";
-<<<<<<< HEAD
-                    if (angular.isDefined(path.item)) {
-                        itemIndexSuffix = '[' + path.item + ']';
-                    }
-                    var head = tagToString(path.tag) + itemIndexSuffix;
-=======
                     if (path.item) {
                         itemIndexSuffix = '[' + path.item + ']';
                     }
@@ -86,7 +65,6 @@
                         throw Error("Invalid tag path");
                     }
                     var head = tagPrefix + itemIndexSuffix;
->>>>>>> ed76aa55
                     var part = head + tail;
                     if (!path.previous) {
                         return part;
@@ -95,15 +73,11 @@
                     }
                 };
 
-<<<<<<< HEAD
-                return toTagPathString(tagPath, "");
-=======
                 try {
                     return toTagPathString(tagPath, "");
                 } catch(err) {
                     return "";
                 }
->>>>>>> ed76aa55
             }
         };
     };
@@ -166,7 +140,7 @@
     };
 })
 
-.run(function ($rootScope, $location, userService) {
+.run(function ($rootScope, $location, userService) { 
     $rootScope.$on('$locationChangeStart', function (event, next, current) {
         // redirect to login page if not logged in
         userService.currentUserPromise.then(function () {}, function () {
