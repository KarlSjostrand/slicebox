import de.heikoseeberger.sbtheader.license.Apache2_0

	name := "slicebox"

<<<<<<< HEAD
	version := "0.1"
=======
	version := "0.2-SNAPSHOT"
>>>>>>> 09be57c3

	organization := "se.nimsa"

	scalaVersion := "2.11.6"

	scalacOptions := Seq("-encoding", "UTF-8", "-Xlint","-deprecation", "-unchecked", "-feature", "-target:jvm-1.8")

	Revolver.settings

	maintainer in Universal := "nimsa.se"

	packageSummary in Universal := "Slicebox DICOM sharing service"

	packageDescription in Universal := "Slicebox is a service for sharing medical image data with collaborators while protecting patient information"

	mappings in Universal <+= (packageBin in Compile, sourceDirectory ) map { (_, src) =>
		val httpConf = src / "main" / "resources" / "application.conf"
		httpConf -> "conf/slicebox.conf"
	}

	bashScriptExtraDefines += """addJava "-Dconfig.file=${app_home}/../conf/slicebox.conf" """
	batScriptExtraDefines += """set _JAVA_OPTS=%_JAVA_OPTS% -Dconfig.file=%SLICEBOX_HOME%\\conf\\slicebox.conf"""

	val licenceYear = "2015"
	val licencedTo = "Karl Sjöstrand"

	headers := Map(
	  "scala" -> Apache2_0(licenceYear, licencedTo),
	  "conf" -> Apache2_0(licenceYear, licencedTo, "#")
	)

	resolvers ++= Seq("Typesafe Repository"	at "http://repo.typesafe.com/typesafe/releases/",
										"Sonatype snapshots"	at "http://oss.sonatype.org/content/repositories/snapshots/",
										"Spray Repository"		at "http://repo.spray.io",
										"Spray Nightlies"			at "http://nightlies.spray.io/")

	libraryDependencies ++= {
		val akkaVersion				= "2.3.9"
		val sprayVersion			= "1.3.3"
		Seq(
			"com.typesafe.scala-logging" 	%% "scala-logging"								% "3.1.0",
			"com.typesafe.akka" 					%% "akka-actor"										% akkaVersion,
			"io.spray"										%% "spray-can"										% sprayVersion,
			"io.spray"										%% "spray-routing"								% sprayVersion,
			"io.spray" 										%% "spray-client"									% sprayVersion,
			"io.spray" 										%% "spray-json"										% "1.3.1",
			"com.typesafe.akka" 					%% "akka-slf4j"										% akkaVersion,
			"ch.qos.logback"							%  "logback-classic" 							% "1.1.2",
			"com.typesafe.slick" 					%% "slick"												% "2.1.0",
			"com.h2database" 							%  "h2"														% "1.3.170",
			"com.mchange"									%  "c3p0"													% "0.9.5",
			"com.github.t3hnar" 					%% "scala-bcrypt"									% "2.4",
			"org.scalatest"								%% "scalatest"										% "2.2.4"					% "test",
			"io.spray" 										%% "spray-testkit"								% sprayVersion 		% "test",
			"com.typesafe.akka" 					%% "akka-testkit"									% akkaVersion			% "test",
			"org.webjars" 								%  "angularjs"										% "1.3.15",
			"org.webjars"									%	 "angular-material"							% "0.8.3",
			"org.webjars"									%  "font-awesome"									% "4.2.0"
		)
	}

	fork in Test := true

	EclipseKeys.createSrc := EclipseCreateSrc.Default + EclipseCreateSrc.Resource

	EclipseKeys.withSource := true

	mainClass in Compile := Some("se.nimsa.sbx.app.Main")

	lazy val slicebox = (project in file(".")).enablePlugins(SbtWeb, JavaServerAppPackaging, GitBranchPrompt)

	updateOptions := updateOptions.value.withCachedResolution(true)

	WebKeys.packagePrefix in Assets := "public/"
	
	(managedClasspath in Runtime) += (packageBin in Assets).value<|MERGE_RESOLUTION|>--- conflicted
+++ resolved
@@ -2,11 +2,7 @@
 
 	name := "slicebox"
 
-<<<<<<< HEAD
-	version := "0.1"
-=======
-	version := "0.2-SNAPSHOT"
->>>>>>> 09be57c3
+	version := "0.2"
 
 	organization := "se.nimsa"
 
